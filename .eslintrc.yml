root: true
env:
  es6: true
  node: true
extends:
  - eslint:recommended
  - plugin:react/recommended
  - plugin:prettier/recommended
parserOptions:
  ecmaVersion: 2018
plugins:
  - import
  - unicorn
rules:
  curly: error
  dot-notation: error
  eqeqeq: 
    - error
    - always
    - null: ignore
  import/no-extraneous-dependencies:
    - error
    - devDependencies: ["tests*/**", "scripts/**"]
  no-else-return: error
  no-inner-declarations: error
  no-unneeded-ternary: error
  no-useless-return: error
  no-var: error
  object-shorthand: error
  one-var:
    - error
    - never
  prefer-arrow-callback: error
  prefer-const: error
<<<<<<< HEAD
  prefer-destructuring:
    - error
    - VariableDeclarator:
        array: false
        object: true
      AssignmentExpression:
        array: false
        object: false
    - enforceForRenamedProperties: false
  prefer-spread: error
=======
  quotes:
    - error
    - double
    - avoidEscape: true
>>>>>>> bbca55d4
  react/display-name: off
  react/no-deprecated: off
  react/prop-types: off
  strict: error
  symbol-description: error
  yoda:
    - error
    - never
    - exceptRange: true
  unicorn/new-for-builtins: error
  unicorn/prefer-includes: error<|MERGE_RESOLUTION|>--- conflicted
+++ resolved
@@ -32,7 +32,6 @@
     - never
   prefer-arrow-callback: error
   prefer-const: error
-<<<<<<< HEAD
   prefer-destructuring:
     - error
     - VariableDeclarator:
@@ -43,12 +42,10 @@
         object: false
     - enforceForRenamedProperties: false
   prefer-spread: error
-=======
   quotes:
     - error
     - double
     - avoidEscape: true
->>>>>>> bbca55d4
   react/display-name: off
   react/no-deprecated: off
   react/prop-types: off
