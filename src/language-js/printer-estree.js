"use strict";

const assert = require("assert");

// TODO(azz): anything that imports from main shouldn't be in a `language-*` dir.
const comments = require("../main/comments");
const {
  shouldFlatten,
  getNextNonSpaceNonCommentCharacter,
  hasNewline,
  hasNewlineInRange,
  getLast,
  getStringWidth,
  printString,
  printNumber,
  hasIgnoreComment,
  hasNodeIgnoreComment,
  startsWithNoLookaheadToken,
  getIndentSize,
  getPreferredQuote,
} = require("../common/util");
const {
  isNextLineEmpty,
  getNextNonSpaceNonCommentCharacterIndex,
} = require("../common/util-shared");
const embed = require("./embed");
const clean = require("./clean");
const { insertPragma } = require("./pragma");
const handleComments = require("./comments");
const pathNeedsParens = require("./needs-parens");
const {
  printHtmlBinding,
  isVueEventBindingExpression,
} = require("./html-binding");
const preprocess = require("./preprocess");
const {
  classChildNeedsASIProtection,
  classPropMayCauseASIProblems,
  conditionalExpressionChainContainsJSX,
  getFlowVariance,
  getLeftSidePathName,
  getParentExportDeclaration,
  getTypeScriptMappedTypeModifier,
  hasDanglingComments,
  hasFlowAnnotationComment,
  hasFlowShorthandAnnotationComment,
  hasLeadingOwnLineComment,
  hasNakedLeftSide,
  hasNewlineBetweenOrAfterDecorators,
  hasNgSideEffect,
  hasPrettierIgnore,
  hasTrailingComment,
  identity,
  isBinaryish,
  isCallOrOptionalCallExpression,
  isEmptyJSXElement,
  isExportDeclaration,
  isFlowAnnotationComment,
  isFunctionNotation,
  isGetterOrSetter,
  isJestEachTemplateLiteral,
  isJSXNode,
  isJSXWhitespaceExpression,
  isLastStatement,
  isLiteral,
  isMeaningfulJSXText,
  isMemberExpressionChain,
  isMemberish,
  isNgForOf,
  isObjectType,
  isObjectTypePropertyAFunction,
  isSimpleFlowType,
  isSimpleTemplateLiteral,
  isStringLiteral,
  isStringPropSafeToCoerceToIdentifier,
  isTemplateOnItsOwnLine,
  isTestCall,
  isTheOnlyJSXElementInMarkdown,
  isTSXFile,
  isTypeAnnotationAFunction,
  matchJsxWhitespaceRegex,
  needsHardlineAfterDanglingComment,
  rawText,
  returnArgumentHasLeadingComment,
<<<<<<< HEAD
  hasBlankLinesInBlock
=======
  shouldPrintComma,
>>>>>>> 299f2cad
} = require("./utils");

const printMemberChain = require("./print/member-chain");
const printCallArguments = require("./print/call-arguments");
const {
  printOptionalToken,
  printFunctionTypeParameters,
  printMemberLookup,
  printBindExpressionCallee,
} = require("./print/misc");

const needsQuoteProps = new WeakMap();

const {
  builders: {
    concat,
    join,
    line,
    hardline,
    softline,
    literalline,
    group,
    indent,
    align,
    conditionalGroup,
    fill,
    ifBreak,
    lineSuffixBoundary,
    addAlignmentToDoc,
    dedent,
  },
  utils: { willBreak, isLineNext, isEmpty, removeLines },
  printer: { printDocToString },
} = require("../document");

let uid = 0;

function genericPrint(path, options, printPath, args) {
  const node = path.getValue();
  let needsParens = false;
  const linesWithoutParens = printPathNoParens(path, options, printPath, args);

  if (!node || isEmpty(linesWithoutParens)) {
    return linesWithoutParens;
  }

  const parentExportDecl = getParentExportDeclaration(path);
  const decorators = [];
  if (
    node.type === "ClassMethod" ||
    node.type === "ClassPrivateMethod" ||
    node.type === "ClassProperty" ||
    node.type === "TSAbstractClassProperty" ||
    node.type === "ClassPrivateProperty" ||
    node.type === "MethodDefinition" ||
    node.type === "TSAbstractMethodDefinition" ||
    node.type === "TSDeclareMethod"
  ) {
    // their decorators are handled themselves
  } else if (
    node.decorators &&
    node.decorators.length > 0 &&
    // If the parent node is an export declaration and the decorator
    // was written before the export, the export will be responsible
    // for printing the decorators.
    !(
      parentExportDecl &&
      options.locStart(parentExportDecl, { ignoreDecorators: true }) >
        options.locStart(node.decorators[0])
    )
  ) {
    const shouldBreak =
      node.type === "ClassExpression" ||
      node.type === "ClassDeclaration" ||
      hasNewlineBetweenOrAfterDecorators(node, options);

    const separator = shouldBreak ? hardline : line;

    path.each((decoratorPath) => {
      let decorator = decoratorPath.getValue();
      if (decorator.expression) {
        decorator = decorator.expression;
      } else {
        decorator = decorator.callee;
      }

      decorators.push(printPath(decoratorPath), separator);
    }, "decorators");

    if (parentExportDecl) {
      decorators.unshift(hardline);
    }
  } else if (
    isExportDeclaration(node) &&
    node.declaration &&
    node.declaration.decorators &&
    node.declaration.decorators.length > 0 &&
    // Only print decorators here if they were written before the export,
    // otherwise they are printed by the node.declaration
    options.locStart(node, { ignoreDecorators: true }) >
      options.locStart(node.declaration.decorators[0])
  ) {
    // Export declarations are responsible for printing any decorators
    // that logically apply to node.declaration.
    path.each(
      (decoratorPath) => {
        const decorator = decoratorPath.getValue();
        const prefix = decorator.type === "Decorator" ? "" : "@";
        decorators.push(prefix, printPath(decoratorPath), hardline);
      },
      "declaration",
      "decorators"
    );
  } else {
    // Nodes with decorators can't have parentheses, so we can avoid
    // computing pathNeedsParens() except in this case.
    needsParens = pathNeedsParens(path, options);
  }

  const parts = [];
  if (needsParens) {
    parts.unshift("(");
  }

  parts.push(linesWithoutParens);

  if (needsParens) {
    const node = path.getValue();
    if (hasFlowShorthandAnnotationComment(node)) {
      parts.push(" /*");
      parts.push(node.trailingComments[0].value.trimStart());
      parts.push("*/");
      node.trailingComments[0].printed = true;
    }

    parts.push(")");
  }

  if (decorators.length > 0) {
    return group(concat(decorators.concat(parts)));
  }
  return concat(parts);
}

function printDecorators(path, options, print) {
  const node = path.getValue();
  return group(
    concat([
      join(line, path.map(print, "decorators")),
      hasNewlineBetweenOrAfterDecorators(node, options) ? hardline : line,
    ])
  );
}

/**
 * The following is the shared logic for
 * ternary operators, namely ConditionalExpression
 * and TSConditionalType
 * @typedef {Object} OperatorOptions
 * @property {() => Array<string | Doc>} beforeParts - Parts to print before the `?`.
 * @property {(breakClosingParen: boolean) => Array<string | Doc>} afterParts - Parts to print after the conditional expression.
 * @property {boolean} shouldCheckJsx - Whether to check for and print in JSX mode.
 * @property {string} conditionalNodeType - The type of the conditional expression node, ie "ConditionalExpression" or "TSConditionalType".
 * @property {string} consequentNodePropertyName - The property at which the consequent node can be found on the main node, eg "consequent".
 * @property {string} alternateNodePropertyName - The property at which the alternate node can be found on the main node, eg "alternate".
 * @property {string[]} testNodePropertyNames - The properties at which the test nodes can be found on the main node, eg "test".
 * @param {FastPath} path - The path to the ConditionalExpression/TSConditionalType node.
 * @param {Options} options - Prettier options
 * @param {Function} print - Print function to call recursively
 * @param {OperatorOptions} operatorOptions
 * @returns Doc
 */
function printTernaryOperator(path, options, print, operatorOptions) {
  const node = path.getValue();
  const consequentNode = node[operatorOptions.consequentNodePropertyName];
  const alternateNode = node[operatorOptions.alternateNodePropertyName];
  const parts = [];

  // We print a ConditionalExpression in either "JSX mode" or "normal mode".
  // See tests/jsx/conditional-expression.js for more info.
  let jsxMode = false;
  const parent = path.getParentNode();
  const isParentTest =
    parent.type === operatorOptions.conditionalNodeType &&
    operatorOptions.testNodePropertyNames.some((prop) => parent[prop] === node);
  let forceNoIndent =
    parent.type === operatorOptions.conditionalNodeType && !isParentTest;

  // Find the outermost non-ConditionalExpression parent, and the outermost
  // ConditionalExpression parent. We'll use these to determine if we should
  // print in JSX mode.
  let currentParent;
  let previousParent;
  let i = 0;
  do {
    previousParent = currentParent || node;
    currentParent = path.getParentNode(i);
    i++;
  } while (
    currentParent &&
    currentParent.type === operatorOptions.conditionalNodeType &&
    operatorOptions.testNodePropertyNames.every(
      (prop) => currentParent[prop] !== previousParent
    )
  );
  const firstNonConditionalParent = currentParent || parent;
  const lastConditionalParent = previousParent;

  if (
    operatorOptions.shouldCheckJsx &&
    (isJSXNode(node[operatorOptions.testNodePropertyNames[0]]) ||
      isJSXNode(consequentNode) ||
      isJSXNode(alternateNode) ||
      conditionalExpressionChainContainsJSX(lastConditionalParent))
  ) {
    jsxMode = true;
    forceNoIndent = true;

    // Even though they don't need parens, we wrap (almost) everything in
    // parens when using ?: within JSX, because the parens are analogous to
    // curly braces in an if statement.
    const wrap = (doc) =>
      concat([
        ifBreak("(", ""),
        indent(concat([softline, doc])),
        softline,
        ifBreak(")", ""),
      ]);

    // The only things we don't wrap are:
    // * Nested conditional expressions in alternates
    // * null
    // * undefined
    const isNil = (node) =>
      node.type === "NullLiteral" ||
      (node.type === "Literal" && node.value === null) ||
      (node.type === "Identifier" && node.name === "undefined");

    parts.push(
      " ? ",
      isNil(consequentNode)
        ? path.call(print, operatorOptions.consequentNodePropertyName)
        : wrap(path.call(print, operatorOptions.consequentNodePropertyName)),
      " : ",
      alternateNode.type === operatorOptions.conditionalNodeType ||
        isNil(alternateNode)
        ? path.call(print, operatorOptions.alternateNodePropertyName)
        : wrap(path.call(print, operatorOptions.alternateNodePropertyName))
    );
  } else {
    // normal mode
    const part = concat([
      line,
      "? ",
      consequentNode.type === operatorOptions.conditionalNodeType
        ? ifBreak("", "(")
        : "",
      align(2, path.call(print, operatorOptions.consequentNodePropertyName)),
      consequentNode.type === operatorOptions.conditionalNodeType
        ? ifBreak("", ")")
        : "",
      line,
      ": ",
      alternateNode.type === operatorOptions.conditionalNodeType
        ? path.call(print, operatorOptions.alternateNodePropertyName)
        : align(2, path.call(print, operatorOptions.alternateNodePropertyName)),
    ]);
    parts.push(
      parent.type !== operatorOptions.conditionalNodeType ||
        parent[operatorOptions.alternateNodePropertyName] === node ||
        isParentTest
        ? part
        : options.useTabs
        ? dedent(indent(part))
        : align(Math.max(0, options.tabWidth - 2), part)
    );
  }

  // We want a whole chain of ConditionalExpressions to all
  // break if any of them break. That means we should only group around the
  // outer-most ConditionalExpression.
  const maybeGroup = (doc) =>
    parent === firstNonConditionalParent ? group(doc) : doc;

  // Break the closing paren to keep the chain right after it:
  // (a
  //   ? b
  //   : c
  // ).call()
  const breakClosingParen =
    !jsxMode &&
    (parent.type === "MemberExpression" ||
      parent.type === "OptionalMemberExpression" ||
      (parent.type === "NGPipeExpression" && parent.left === node)) &&
    !parent.computed;

  const result = maybeGroup(
    concat(
      [].concat(
        ((testDoc) =>
          /**
           *     a
           *       ? b
           *       : multiline
           *         test
           *         node
           *       ^^ align(2)
           *       ? d
           *       : e
           */
          parent.type === operatorOptions.conditionalNodeType &&
          parent[operatorOptions.alternateNodePropertyName] === node
            ? align(2, testDoc)
            : testDoc)(concat(operatorOptions.beforeParts())),
        forceNoIndent ? concat(parts) : indent(concat(parts)),
        operatorOptions.afterParts(breakClosingParen)
      )
    )
  );

  return isParentTest
    ? group(concat([indent(concat([softline, result])), softline]))
    : result;
}

function printPathNoParens(path, options, print, args) {
  const n = path.getValue();
  const semi = options.semi ? ";" : "";

  if (!n) {
    return "";
  }

  if (typeof n === "string") {
    return n;
  }

  const htmlBinding = printHtmlBinding(path, options, print);
  if (htmlBinding) {
    return htmlBinding;
  }

  let parts = [];
  switch (n.type) {
    case "JsExpressionRoot":
      return path.call(print, "node");
    case "JsonRoot":
      return concat([path.call(print, "node"), hardline]);
    case "File":
      // Print @babel/parser's InterpreterDirective here so that
      // leading comments on the `Program` node get printed after the hashbang.
      if (n.program && n.program.interpreter) {
        parts.push(
          path.call(
            (programPath) => programPath.call(print, "interpreter"),
            "program"
          )
        );
      }

      parts.push(path.call(print, "program"));

      return concat(parts);

    case "Program":
      // Babel 6
      if (n.directives) {
        path.each((childPath) => {
          parts.push(print(childPath), semi, hardline);
          if (
            isNextLineEmpty(
              options.originalText,
              childPath.getValue(),
              options.locEnd
            )
          ) {
            parts.push(hardline);
          }
        }, "directives");
      }

      parts.push(
        path.call((bodyPath) => {
          return printStatementSequence(bodyPath, options, print);
        }, "body")
      );

      parts.push(
        comments.printDanglingComments(path, options, /* sameIndent */ true)
      );

      // Only force a trailing newline if there were any contents.
      if (
        !n.body.every(({ type }) => type === "EmptyStatement") ||
        n.comments
      ) {
        parts.push(hardline);
      }

      return concat(parts);
    // Babel extension.
    case "EmptyStatement":
      return "";
    case "ExpressionStatement":
      // Detect Flow-parsed directives
      if (n.directive) {
        return concat([nodeStr(n.expression, options, true), semi]);
      }

      if (options.parser === "__vue_event_binding") {
        const parent = path.getParentNode();
        if (
          parent.type === "Program" &&
          parent.body.length === 1 &&
          parent.body[0] === n
        ) {
          return concat([
            path.call(print, "expression"),
            isVueEventBindingExpression(n.expression) ? ";" : "",
          ]);
        }
      }

      // Do not append semicolon after the only JSX element in a program
      return concat([
        path.call(print, "expression"),
        isTheOnlyJSXElementInMarkdown(options, path) ? "" : semi,
      ]);
    // Babel non-standard node. Used for Closure-style type casts. See postprocess.js.
    case "ParenthesizedExpression": {
      const shouldHug = !n.expression.comments;
      if (shouldHug) {
        return concat(["(", path.call(print, "expression"), ")"]);
      }
      return group(
        concat([
          "(",
          indent(concat([softline, path.call(print, "expression")])),
          softline,
          ")",
        ])
      );
    }
    case "AssignmentExpression":
      return printAssignment(
        n.left,
        path.call(print, "left"),
        concat([" ", n.operator]),
        n.right,
        path.call(print, "right"),
        options
      );
    case "BinaryExpression":
    case "LogicalExpression":
    case "NGPipeExpression": {
      const parent = path.getParentNode();
      const parentParent = path.getParentNode(1);
      const isInsideParenthesis =
        n !== parent.body &&
        (parent.type === "IfStatement" ||
          parent.type === "WhileStatement" ||
          parent.type === "SwitchStatement" ||
          parent.type === "DoWhileStatement");

      const parts = printBinaryishExpressions(
        path,
        print,
        options,
        /* isNested */ false,
        isInsideParenthesis
      );

      //   if (
      //     this.hasPlugin("dynamicImports") && this.lookahead().type === tt.parenLeft
      //   ) {
      //
      // looks super weird, we want to break the children if the parent breaks
      //
      //   if (
      //     this.hasPlugin("dynamicImports") &&
      //     this.lookahead().type === tt.parenLeft
      //   ) {
      if (isInsideParenthesis) {
        return concat(parts);
      }

      // Break between the parens in
      // unaries or in a member or specific call expression, i.e.
      //
      //   (
      //     a &&
      //     b &&
      //     c
      //   ).call()
      if (
        ((parent.type === "CallExpression" ||
          parent.type === "OptionalCallExpression") &&
          parent.callee === n) ||
        parent.type === "UnaryExpression" ||
        ((parent.type === "MemberExpression" ||
          parent.type === "OptionalMemberExpression") &&
          !parent.computed)
      ) {
        return group(
          concat([indent(concat([softline, concat(parts)])), softline])
        );
      }

      // Avoid indenting sub-expressions in some cases where the first sub-expression is already
      // indented accordingly. We should indent sub-expressions where the first case isn't indented.
      const shouldNotIndent =
        parent.type === "ReturnStatement" ||
        parent.type === "ThrowStatement" ||
        (parent.type === "JSXExpressionContainer" &&
          parentParent.type === "JSXAttribute") ||
        (n.operator !== "|" && parent.type === "JsExpressionRoot") ||
        (n.type !== "NGPipeExpression" &&
          ((parent.type === "NGRoot" && options.parser === "__ng_binding") ||
            (parent.type === "NGMicrosyntaxExpression" &&
              parentParent.type === "NGMicrosyntax" &&
              parentParent.body.length === 1))) ||
        (n === parent.body && parent.type === "ArrowFunctionExpression") ||
        (n !== parent.body && parent.type === "ForStatement") ||
        (parent.type === "ConditionalExpression" &&
          parentParent.type !== "ReturnStatement" &&
          parentParent.type !== "ThrowStatement" &&
          parentParent.type !== "CallExpression" &&
          parentParent.type !== "OptionalCallExpression") ||
        parent.type === "TemplateLiteral";

      const shouldIndentIfInlining =
        parent.type === "AssignmentExpression" ||
        parent.type === "VariableDeclarator" ||
        parent.type === "ClassProperty" ||
        parent.type === "TSAbstractClassProperty" ||
        parent.type === "ClassPrivateProperty" ||
        parent.type === "ObjectProperty" ||
        parent.type === "Property";

      const samePrecedenceSubExpression =
        isBinaryish(n.left) && shouldFlatten(n.operator, n.left.operator);

      if (
        shouldNotIndent ||
        (shouldInlineLogicalExpression(n) && !samePrecedenceSubExpression) ||
        (!shouldInlineLogicalExpression(n) && shouldIndentIfInlining)
      ) {
        return group(concat(parts));
      }

      if (parts.length === 0) {
        return "";
      }

      // If the right part is a JSX node, we include it in a separate group to
      // prevent it breaking the whole chain, so we can print the expression like:
      //
      //   foo && bar && (
      //     <Foo>
      //       <Bar />
      //     </Foo>
      //   )

      const hasJSX = isJSXNode(n.right);
      const rest = concat(hasJSX ? parts.slice(1, -1) : parts.slice(1));

      const groupId = Symbol("logicalChain-" + ++uid);
      const chain = group(
        concat([
          // Don't include the initial expression in the indentation
          // level. The first item is guaranteed to be the first
          // left-most expression.
          parts.length > 0 ? parts[0] : "",
          indent(rest),
        ]),
        { id: groupId }
      );

      if (!hasJSX) {
        return chain;
      }

      const jsxPart = getLast(parts);
      return group(
        concat([chain, ifBreak(indent(jsxPart), jsxPart, { groupId })])
      );
    }
    case "AssignmentPattern":
      return concat([
        path.call(print, "left"),
        " = ",
        path.call(print, "right"),
      ]);
    case "TSTypeAssertion": {
      const shouldBreakAfterCast = !(
        n.expression.type === "ArrayExpression" ||
        n.expression.type === "ObjectExpression"
      );

      const castGroup = group(
        concat([
          "<",
          indent(concat([softline, path.call(print, "typeAnnotation")])),
          softline,
          ">",
        ])
      );

      const exprContents = concat([
        ifBreak("("),
        indent(concat([softline, path.call(print, "expression")])),
        softline,
        ifBreak(")"),
      ]);

      if (shouldBreakAfterCast) {
        return conditionalGroup([
          concat([castGroup, path.call(print, "expression")]),
          concat([castGroup, group(exprContents, { shouldBreak: true })]),
          concat([castGroup, path.call(print, "expression")]),
        ]);
      }
      return group(concat([castGroup, path.call(print, "expression")]));
    }
    case "OptionalMemberExpression":
    case "MemberExpression": {
      const parent = path.getParentNode();
      let firstNonMemberParent;
      let i = 0;
      do {
        firstNonMemberParent = path.getParentNode(i);
        i++;
      } while (
        firstNonMemberParent &&
        (firstNonMemberParent.type === "MemberExpression" ||
          firstNonMemberParent.type === "OptionalMemberExpression" ||
          firstNonMemberParent.type === "TSNonNullExpression")
      );

      const shouldInline =
        (firstNonMemberParent &&
          (firstNonMemberParent.type === "NewExpression" ||
            firstNonMemberParent.type === "BindExpression" ||
            (firstNonMemberParent.type === "VariableDeclarator" &&
              firstNonMemberParent.id.type !== "Identifier") ||
            (firstNonMemberParent.type === "AssignmentExpression" &&
              firstNonMemberParent.left.type !== "Identifier"))) ||
        n.computed ||
        (n.object.type === "Identifier" &&
          n.property.type === "Identifier" &&
          parent.type !== "MemberExpression" &&
          parent.type !== "OptionalMemberExpression");

      return concat([
        path.call(print, "object"),
        shouldInline
          ? printMemberLookup(path, options, print)
          : group(
              indent(
                concat([softline, printMemberLookup(path, options, print)])
              )
            ),
      ]);
    }
    case "MetaProperty":
      return concat([
        path.call(print, "meta"),
        ".",
        path.call(print, "property"),
      ]);
    case "BindExpression":
      if (n.object) {
        parts.push(path.call(print, "object"));
      }

      parts.push(
        group(
          indent(
            concat([softline, printBindExpressionCallee(path, options, print)])
          )
        )
      );

      return concat(parts);
    case "Identifier": {
      return concat([
        n.name,
        printOptionalToken(path),
        printTypeAnnotation(path, options, print),
      ]);
    }
    case "V8IntrinsicIdentifier":
      return concat(["%", n.name]);
    case "SpreadElement":
    case "SpreadElementPattern":
    case "SpreadProperty":
    case "SpreadPropertyPattern":
    case "RestElement":
    case "ObjectTypeSpreadProperty":
      return concat([
        "...",
        path.call(print, "argument"),
        printTypeAnnotation(path, options, print),
      ]);
    case "FunctionDeclaration":
    case "FunctionExpression":
      parts.push(printFunctionDeclaration(path, print, options));
      if (!n.body) {
        parts.push(semi);
      }
      return concat(parts);
    case "ArrowFunctionExpression": {
      if (n.async) {
        parts.push("async ");
      }

      if (shouldPrintParamsWithoutParens(path, options)) {
        parts.push(path.call(print, "params", 0));
      } else {
        parts.push(
          group(
            concat([
              printFunctionParams(
                path,
                print,
                options,
                /* expandLast */ args &&
                  (args.expandLastArg || args.expandFirstArg),
                /* printTypeParams */ true
              ),
              printReturnType(path, print, options),
            ])
          )
        );
      }

      const dangling = comments.printDanglingComments(
        path,
        options,
        /* sameIndent */ true,
        (comment) => {
          const nextCharacter = getNextNonSpaceNonCommentCharacterIndex(
            options.originalText,
            comment,
            options.locEnd
          );
          return (
            options.originalText.slice(nextCharacter, nextCharacter + 2) ===
            "=>"
          );
        }
      );
      if (dangling) {
        parts.push(" ", dangling);
      }

      parts.push(" =>");

      const body = path.call((bodyPath) => print(bodyPath, args), "body");

      // We want to always keep these types of nodes on the same line
      // as the arrow.
      if (
        !hasLeadingOwnLineComment(options.originalText, n.body, options) &&
        (n.body.type === "ArrayExpression" ||
          n.body.type === "ObjectExpression" ||
          n.body.type === "BlockStatement" ||
          isJSXNode(n.body) ||
          isTemplateOnItsOwnLine(n.body, options.originalText, options) ||
          n.body.type === "ArrowFunctionExpression" ||
          n.body.type === "DoExpression")
      ) {
        return group(concat([concat(parts), " ", body]));
      }

      // We handle sequence expressions as the body of arrows specially,
      // so that the required parentheses end up on their own lines.
      if (n.body.type === "SequenceExpression") {
        return group(
          concat([
            concat(parts),
            group(
              concat([" (", indent(concat([softline, body])), softline, ")"])
            ),
          ])
        );
      }

      // if the arrow function is expanded as last argument, we are adding a
      // level of indentation and need to add a softline to align the closing )
      // with the opening (, or if it's inside a JSXExpression (e.g. an attribute)
      // we should align the expression's closing } with the line with the opening {.
      const shouldAddSoftLine =
        ((args && args.expandLastArg) ||
          path.getParentNode().type === "JSXExpressionContainer") &&
        !(n.comments && n.comments.length);

      const printTrailingComma =
        args && args.expandLastArg && shouldPrintComma(options, "all");

      // In order to avoid confusion between
      // a => a ? a : a
      // a <= a ? a : a
      const shouldAddParens =
        n.body.type === "ConditionalExpression" &&
        !startsWithNoLookaheadToken(n.body, /* forbidFunctionAndClass */ false);

      return group(
        concat([
          concat(parts),
          group(
            concat([
              indent(
                concat([
                  line,
                  shouldAddParens ? ifBreak("", "(") : "",
                  body,
                  shouldAddParens ? ifBreak("", ")") : "",
                ])
              ),
              shouldAddSoftLine
                ? concat([ifBreak(printTrailingComma ? "," : ""), softline])
                : "",
            ])
          ),
        ])
      );
    }
    case "YieldExpression":
      parts.push("yield");

      if (n.delegate) {
        parts.push("*");
      }
      if (n.argument) {
        parts.push(" ", path.call(print, "argument"));
      }

      return concat(parts);
    case "AwaitExpression": {
      parts.push("await");
      if (n.argument) {
        parts.push(" ", path.call(print, "argument"));
      }
      const parent = path.getParentNode();
      if (
        ((parent.type === "CallExpression" ||
          parent.type === "OptionalCallExpression") &&
          parent.callee === n) ||
        ((parent.type === "MemberExpression" ||
          parent.type === "OptionalMemberExpression") &&
          parent.object === n)
      ) {
        return group(
          concat([indent(concat([softline, concat(parts)])), softline])
        );
      }
      return concat(parts);
    }
    case "ImportSpecifier":
      if (n.importKind) {
        parts.push(path.call(print, "importKind"), " ");
      }

      parts.push(path.call(print, "imported"));

      if (n.local && n.local.name !== n.imported.name) {
        parts.push(" as ", path.call(print, "local"));
      }

      return concat(parts);
    case "ExportSpecifier":
      parts.push(path.call(print, "local"));

      if (n.exported && n.exported.name !== n.local.name) {
        parts.push(" as ", path.call(print, "exported"));
      }

      return concat(parts);
    case "ImportNamespaceSpecifier":
      parts.push("* as ");
      parts.push(path.call(print, "local"));
      return concat(parts);
    case "ImportDefaultSpecifier":
      return path.call(print, "local");
    case "TSExportAssignment":
      return concat(["export = ", path.call(print, "expression"), semi]);
    case "ExportDefaultDeclaration":
    case "ExportNamedDeclaration":
      return printExportDeclaration(path, options, print);
    case "ExportAllDeclaration":
      parts.push("export ");

      if (n.exportKind === "type") {
        parts.push("type ");
      }

      parts.push("* ");

      if (n.exported) {
        parts.push("as ", path.call(print, "exported"), " ");
      }

      parts.push("from ", path.call(print, "source"), semi);

      return concat(parts);

    case "ExportNamespaceSpecifier":
    case "ExportDefaultSpecifier":
      return path.call(print, "exported");
    case "ImportDeclaration": {
      parts.push("import ");

      if (n.importKind && n.importKind !== "value") {
        parts.push(n.importKind + " ");
      }

      const standalones = [];
      const grouped = [];
      if (n.specifiers && n.specifiers.length > 0) {
        path.each((specifierPath) => {
          const value = specifierPath.getValue();
          if (
            value.type === "ImportDefaultSpecifier" ||
            value.type === "ImportNamespaceSpecifier"
          ) {
            standalones.push(print(specifierPath));
          } else {
            grouped.push(print(specifierPath));
          }
        }, "specifiers");

        if (standalones.length > 0) {
          parts.push(join(", ", standalones));
        }

        if (standalones.length > 0 && grouped.length > 0) {
          parts.push(", ");
        }

        if (
          grouped.length === 1 &&
          standalones.length === 0 &&
          n.specifiers &&
          !n.specifiers.some((node) => node.comments)
        ) {
          parts.push(
            concat([
              "{",
              options.bracketSpacing ? " " : "",
              concat(grouped),
              options.bracketSpacing ? " " : "",
              "}",
            ])
          );
        } else if (grouped.length >= 1) {
          parts.push(
            group(
              concat([
                "{",
                indent(
                  concat([
                    options.bracketSpacing ? line : softline,
                    join(concat([",", line]), grouped),
                  ])
                ),
                ifBreak(shouldPrintComma(options) ? "," : ""),
                options.bracketSpacing ? line : softline,
                "}",
              ])
            )
          );
        }

        parts.push(" from ");
      } else if (
        (n.importKind && n.importKind === "type") ||
        // import {} from 'x'
        /{\s*}/.test(
          options.originalText.slice(
            options.locStart(n),
            options.locStart(n.source)
          )
        )
      ) {
        parts.push("{} from ");
      }

      parts.push(path.call(print, "source"), semi);

      return concat(parts);
    }

    case "Import":
      return "import";
    case "TSModuleBlock":
    case "BlockStatement": {
      const naked = path.call((bodyPath) => {
        return printStatementSequence(bodyPath, options, print);
      }, "body");

      const hasContent = n.body.find((node) => node.type !== "EmptyStatement");
      const hasDirectives = n.directives && n.directives.length > 0;

      const parent = path.getParentNode();
      const parentParent = path.getParentNode(1);
      if (
        !hasContent &&
        !hasDirectives &&
        !hasDanglingComments(n) &&
        (parent.type === "ArrowFunctionExpression" ||
          parent.type === "FunctionExpression" ||
          parent.type === "FunctionDeclaration" ||
          parent.type === "ObjectMethod" ||
          parent.type === "ClassMethod" ||
          parent.type === "ClassPrivateMethod" ||
          parent.type === "ForStatement" ||
          parent.type === "WhileStatement" ||
          parent.type === "DoWhileStatement" ||
          parent.type === "DoExpression" ||
          (parent.type === "CatchClause" && !parentParent.finalizer) ||
          parent.type === "TSModuleDeclaration")
      ) {
        return "{}";
      }

      parts.push("{");

      let hasBlankLines = false;
      if (
        options.smartPaddedBlocks &&
        (hasBlankLines = hasBlankLinesInBlock(n, options))
      ) {
        parts.push(hardline);
      }

      // Babel 6
      if (hasDirectives) {
        path.each((childPath) => {
          parts.push(indent(concat([hardline, print(childPath), semi])));
          if (
            isNextLineEmpty(
              options.originalText,
              childPath.getValue(),
              options.locEnd
            )
          ) {
            parts.push(hardline);
          }
        }, "directives");
      }

      if (hasContent) {
        parts.push(indent(concat([hardline, naked])));
      }

      parts.push(comments.printDanglingComments(path, options));

      if (hasBlankLines) {
        parts.push(hardline);
      }

      parts.push(hardline, "}");

      return concat(parts);
    }
    case "ReturnStatement":
      return concat([
        "return",
        printReturnAndThrowArgument(path, options, print),
      ]);
    case "NewExpression":
    case "OptionalCallExpression":
    case "CallExpression": {
      const isNew = n.type === "NewExpression";

      const optional = printOptionalToken(path);
      if (
        // We want to keep CommonJS- and AMD-style require calls, and AMD-style
        // define calls, as a unit.
        // e.g. `define(["some/lib", (lib) => {`
        (!isNew &&
          n.callee.type === "Identifier" &&
          (n.callee.name === "require" || n.callee.name === "define")) ||
        // Template literals as single arguments
        (n.arguments.length === 1 &&
          isTemplateOnItsOwnLine(
            n.arguments[0],
            options.originalText,
            options
          )) ||
        // Keep test declarations on a single line
        // e.g. `it('long name', () => {`
        (!isNew && isTestCall(n, path.getParentNode()))
      ) {
        return concat([
          isNew ? "new " : "",
          path.call(print, "callee"),
          optional,
          printFunctionTypeParameters(path, options, print),
          concat(["(", join(", ", path.map(print, "arguments")), ")"]),
        ]);
      }

      // Inline Flow annotation comments following Identifiers in Call nodes need to
      // stay with the Identifier. For example:
      //
      // foo /*:: <SomeGeneric> */(bar);
      //
      // Here, we ensure that such comments stay between the Identifier and the Callee.
      const isIdentifierWithFlowAnnotation =
        n.callee.type === "Identifier" &&
        hasFlowAnnotationComment(n.callee.trailingComments);
      if (isIdentifierWithFlowAnnotation) {
        n.callee.trailingComments[0].printed = true;
      }

      // We detect calls on member lookups and possibly print them in a
      // special chain format. See `printMemberChain` for more info.
      if (
        !isNew &&
        isMemberish(n.callee) &&
        !path.call((path) => pathNeedsParens(path, options), "callee")
      ) {
        return printMemberChain(path, options, print);
      }

      const contents = concat([
        isNew ? "new " : "",
        path.call(print, "callee"),
        optional,
        isIdentifierWithFlowAnnotation
          ? `/*:: ${n.callee.trailingComments[0].value.slice(2).trim()} */`
          : "",
        printFunctionTypeParameters(path, options, print),
        printCallArguments(path, options, print),
      ]);

      // We group here when the callee is itself a call expression.
      // See `isLongCurriedCallExpression` for more info.
      if (isCallOrOptionalCallExpression(n.callee)) {
        return group(contents);
      }

      return contents;
    }
    case "TSInterfaceDeclaration":
      if (n.declare) {
        parts.push("declare ");
      }

      parts.push(
        n.abstract ? "abstract " : "",
        printTypeScriptModifiers(path, options, print),
        "interface ",
        path.call(print, "id"),
        n.typeParameters ? path.call(print, "typeParameters") : "",
        " "
      );

      if (n.extends && n.extends.length) {
        parts.push(
          group(
            indent(
              concat([
                softline,
                "extends ",
                (n.extends.length === 1 ? identity : indent)(
                  join(concat([",", line]), path.map(print, "extends"))
                ),
                " ",
              ])
            )
          )
        );
      }

      parts.push(path.call(print, "body"));

      return concat(parts);

    case "ObjectTypeInternalSlot":
      return concat([
        n.static ? "static " : "",
        "[[",
        path.call(print, "id"),
        "]]",
        printOptionalToken(path),
        n.method ? "" : ": ",
        path.call(print, "value"),
      ]);

    case "ObjectExpression":
    case "ObjectPattern":
    case "ObjectTypeAnnotation":
    case "TSInterfaceBody":
    case "TSTypeLiteral": {
      let propertiesField;

      if (n.type === "TSTypeLiteral") {
        propertiesField = "members";
      } else if (n.type === "TSInterfaceBody") {
        propertiesField = "body";
      } else {
        propertiesField = "properties";
      }

      const isTypeAnnotation = n.type === "ObjectTypeAnnotation";
      const fields = [];
      if (isTypeAnnotation) {
        fields.push("indexers", "callProperties", "internalSlots");
      }
      fields.push(propertiesField);

      const firstProperty = fields
        .map((field) => n[field][0])
        .sort((a, b) => options.locStart(a) - options.locStart(b))[0];

      const parent = path.getParentNode(0);
      const isFlowInterfaceLikeBody =
        isTypeAnnotation &&
        parent &&
        (parent.type === "InterfaceDeclaration" ||
          parent.type === "DeclareInterface" ||
          parent.type === "DeclareClass") &&
        path.getName() === "body";
      const shouldBreak =
        n.type === "TSInterfaceBody" ||
        isFlowInterfaceLikeBody ||
        (n.type === "ObjectPattern" &&
          parent.type !== "FunctionDeclaration" &&
          parent.type !== "FunctionExpression" &&
          parent.type !== "ArrowFunctionExpression" &&
          parent.type !== "ObjectMethod" &&
          parent.type !== "ClassMethod" &&
          parent.type !== "ClassPrivateMethod" &&
          parent.type !== "AssignmentPattern" &&
          parent.type !== "CatchClause" &&
          n.properties.some(
            (property) =>
              property.value &&
              (property.value.type === "ObjectPattern" ||
                property.value.type === "ArrayPattern")
          )) ||
        (n.type !== "ObjectPattern" &&
          firstProperty &&
          hasNewlineInRange(
            options.originalText,
            options.locStart(n),
            options.locStart(firstProperty)
          ));

      const separator = isFlowInterfaceLikeBody
        ? ";"
        : n.type === "TSInterfaceBody" || n.type === "TSTypeLiteral"
        ? ifBreak(semi, ";")
        : ",";
      const leftBrace = n.exact ? "{|" : "{";
      const rightBrace = n.exact ? "|}" : "}";

      // Unfortunately, things are grouped together in the ast can be
      // interleaved in the source code. So we need to reorder them before
      // printing them.
      const propsAndLoc = [];
      fields.forEach((field) => {
        path.each((childPath) => {
          const node = childPath.getValue();
          propsAndLoc.push({
            node,
            printed: print(childPath),
            loc: options.locStart(node),
          });
        }, field);
      });

      let separatorParts = [];
      const props = propsAndLoc
        .sort((a, b) => a.loc - b.loc)
        .map((prop) => {
          const result = concat(separatorParts.concat(group(prop.printed)));
          separatorParts = [separator, line];
          if (
            (prop.node.type === "TSPropertySignature" ||
              prop.node.type === "TSMethodSignature" ||
              prop.node.type === "TSConstructSignatureDeclaration") &&
            hasNodeIgnoreComment(prop.node)
          ) {
            separatorParts.shift();
          }
          if (
            isNextLineEmpty(options.originalText, prop.node, options.locEnd)
          ) {
            separatorParts.push(hardline);
          }
          return result;
        });

      if (n.inexact) {
        let printed;
        if (hasDanglingComments(n)) {
          const hasLineComments = !n.comments.every(
            handleComments.isBlockComment
          );
          const printedDanglingComments = comments.printDanglingComments(
            path,
            options,
            /* sameIndent */ true
          );
          printed = concat([
            printedDanglingComments,
            hasLineComments ||
            hasNewline(
              options.originalText,
              options.locEnd(n.comments[n.comments.length - 1])
            )
              ? hardline
              : line,
            "...",
          ]);
        } else {
          printed = "...";
        }
        props.push(concat(separatorParts.concat(printed)));
      }

      const lastElem = getLast(n[propertiesField]);

      const canHaveTrailingSeparator = !(
        n.inexact ||
        (lastElem &&
          (lastElem.type === "RestElement" || hasNodeIgnoreComment(lastElem)))
      );

      let content;
      if (props.length === 0) {
        if (!hasDanglingComments(n)) {
          return concat([
            leftBrace,
            rightBrace,
            printTypeAnnotation(path, options, print),
          ]);
        }

        content = group(
          concat([
            leftBrace,
            comments.printDanglingComments(path, options),
            softline,
            rightBrace,
            printOptionalToken(path),
            printTypeAnnotation(path, options, print),
          ])
        );
      } else {
        content = concat([
          leftBrace,
          indent(
            concat([options.bracketSpacing ? line : softline, concat(props)])
          ),
          ifBreak(
            canHaveTrailingSeparator &&
              (separator !== "," || shouldPrintComma(options))
              ? separator
              : ""
          ),
          concat([options.bracketSpacing ? line : softline, rightBrace]),
          printOptionalToken(path),
          printTypeAnnotation(path, options, print),
        ]);
      }

      // If we inline the object as first argument of the parent, we don't want
      // to create another group so that the object breaks before the return
      // type
      if (
        path.match(
          (node) => node.type === "ObjectPattern" && !node.decorators,
          (node, name, number) =>
            shouldHugArguments(node) &&
            (name === "params" || name === "parameters") &&
            number === 0
        ) ||
        path.match(
          shouldHugType,
          (node, name) => name === "typeAnnotation",
          (node, name) => name === "typeAnnotation",
          (node, name, number) =>
            shouldHugArguments(node) &&
            (name === "params" || name === "parameters") &&
            number === 0
        )
      ) {
        return content;
      }

      return group(content, { shouldBreak });
    }
    // Babel 6
    case "ObjectProperty": // Non-standard AST node type.
    case "Property":
      if (n.method || n.kind === "get" || n.kind === "set") {
        return printMethod(path, options, print);
      }

      if (n.shorthand) {
        parts.push(path.call(print, "value"));
      } else {
        parts.push(
          printAssignment(
            n.key,
            printPropertyKey(path, options, print),
            ":",
            n.value,
            path.call(print, "value"),
            options
          )
        );
      }

      return concat(parts); // Babel 6
    case "ClassMethod":
    case "ClassPrivateMethod":
    case "MethodDefinition":
    case "TSAbstractMethodDefinition":
    case "TSDeclareMethod":
      if (n.decorators && n.decorators.length !== 0) {
        parts.push(printDecorators(path, options, print));
      }
      if (n.accessibility) {
        parts.push(n.accessibility + " ");
      }
      if (n.static) {
        parts.push("static ");
      }
      if (n.type === "TSAbstractMethodDefinition" || n.abstract) {
        parts.push("abstract ");
      }

      parts.push(printMethod(path, options, print));

      return concat(parts);
    case "ObjectMethod":
      return printMethod(path, options, print);
    case "Decorator":
      return concat([
        "@",
        path.call(print, "expression"),
        path.call(print, "callee"),
      ]);
    case "ArrayExpression":
    case "ArrayPattern":
      if (n.elements.length === 0) {
        if (!hasDanglingComments(n)) {
          parts.push("[]");
        } else {
          parts.push(
            group(
              concat([
                "[",
                comments.printDanglingComments(path, options),
                softline,
                "]",
              ])
            )
          );
        }
      } else {
        const lastElem = getLast(n.elements);
        const canHaveTrailingComma = !(
          lastElem && lastElem.type === "RestElement"
        );

        // JavaScript allows you to have empty elements in an array which
        // changes its length based on the number of commas. The algorithm
        // is that if the last argument is null, we need to force insert
        // a comma to ensure JavaScript recognizes it.
        //   [,].length === 1
        //   [1,].length === 1
        //   [1,,].length === 2
        //
        // Note that getLast returns null if the array is empty, but
        // we already check for an empty array just above so we are safe
        const needsForcedTrailingComma =
          canHaveTrailingComma && lastElem === null;

        const shouldBreak =
          n.elements.length > 1 &&
          n.elements.every((element, i, elements) => {
            const elementType = element && element.type;
            if (
              elementType !== "ArrayExpression" &&
              elementType !== "ObjectExpression"
            ) {
              return false;
            }

            const nextElement = elements[i + 1];
            if (nextElement && elementType !== nextElement.type) {
              return false;
            }

            const itemsKey =
              elementType === "ArrayExpression" ? "elements" : "properties";

            return element[itemsKey] && element[itemsKey].length > 1;
          });

        parts.push(
          group(
            concat([
              "[",
              indent(
                concat([
                  softline,
                  printArrayItems(path, options, "elements", print),
                ])
              ),
              needsForcedTrailingComma ? "," : "",
              ifBreak(
                canHaveTrailingComma &&
                  !needsForcedTrailingComma &&
                  shouldPrintComma(options)
                  ? ","
                  : ""
              ),
              comments.printDanglingComments(
                path,
                options,
                /* sameIndent */ true
              ),
              softline,
              "]",
            ]),
            { shouldBreak }
          )
        );
      }

      parts.push(
        printOptionalToken(path),
        printTypeAnnotation(path, options, print)
      );

      return concat(parts);
    case "SequenceExpression": {
      const parent = path.getParentNode(0);
      if (
        parent.type === "ExpressionStatement" ||
        parent.type === "ForStatement"
      ) {
        // For ExpressionStatements and for-loop heads, which are among
        // the few places a SequenceExpression appears unparenthesized, we want
        // to indent expressions after the first.
        const parts = [];
        path.each((p) => {
          if (p.getName() === 0) {
            parts.push(print(p));
          } else {
            parts.push(",", indent(concat([line, print(p)])));
          }
        }, "expressions");
        return group(concat(parts));
      }
      return group(
        concat([join(concat([",", line]), path.map(print, "expressions"))])
      );
    }
    case "ThisExpression":
      return "this";
    case "Super":
      return "super";
    case "NullLiteral": // Babel 6 Literal split
      return "null";
    case "RegExpLiteral": // Babel 6 Literal split
      return printRegex(n);
    case "NumericLiteral": // Babel 6 Literal split
      return printNumber(n.extra.raw);
    case "BigIntLiteral":
      // babel: n.extra.raw, typescript: n.raw, flow: n.bigint
      return (n.bigint || (n.extra ? n.extra.raw : n.raw)).toLowerCase();
    case "BooleanLiteral": // Babel 6 Literal split
    case "StringLiteral": // Babel 6 Literal split
    case "Literal": {
      if (n.regex) {
        return printRegex(n.regex);
      }
      if (typeof n.value === "number") {
        return printNumber(n.raw);
      }
      if (typeof n.value !== "string") {
        return "" + n.value;
      }
      // TypeScript workaround for https://github.com/JamesHenry/typescript-estree/issues/2
      // See corresponding workaround in needs-parens.js
      const grandParent = path.getParentNode(1);
      const isTypeScriptDirective =
        options.parser === "typescript" &&
        typeof n.value === "string" &&
        grandParent &&
        (grandParent.type === "Program" ||
          grandParent.type === "BlockStatement");

      return nodeStr(n, options, isTypeScriptDirective);
    }
    case "Directive":
      return path.call(print, "value"); // Babel 6
    case "DirectiveLiteral":
      return nodeStr(n, options);
    case "UnaryExpression":
      parts.push(n.operator);

      if (/[a-z]$/.test(n.operator)) {
        parts.push(" ");
      }

      if (n.argument.comments && n.argument.comments.length > 0) {
        parts.push(
          group(
            concat([
              "(",
              indent(concat([softline, path.call(print, "argument")])),
              softline,
              ")",
            ])
          )
        );
      } else {
        parts.push(path.call(print, "argument"));
      }

      return concat(parts);
    case "UpdateExpression":
      parts.push(path.call(print, "argument"), n.operator);

      if (n.prefix) {
        parts.reverse();
      }

      return concat(parts);
    case "ConditionalExpression":
      return printTernaryOperator(path, options, print, {
        beforeParts: () => [path.call(print, "test")],
        afterParts: (breakClosingParen) => [breakClosingParen ? softline : ""],
        shouldCheckJsx: true,
        conditionalNodeType: "ConditionalExpression",
        consequentNodePropertyName: "consequent",
        alternateNodePropertyName: "alternate",
        testNodePropertyNames: ["test"],
      });
    case "VariableDeclaration": {
      const printed = path.map((childPath) => {
        return print(childPath);
      }, "declarations");

      // We generally want to terminate all variable declarations with a
      // semicolon, except when they in the () part of for loops.
      const parentNode = path.getParentNode();

      const isParentForLoop =
        parentNode.type === "ForStatement" ||
        parentNode.type === "ForInStatement" ||
        parentNode.type === "ForOfStatement";

      const hasValue = n.declarations.some((decl) => decl.init);

      let firstVariable;
      if (printed.length === 1 && !n.declarations[0].comments) {
        firstVariable = printed[0];
      } else if (printed.length > 0) {
        // Indent first var to comply with eslint one-var rule
        firstVariable = indent(printed[0]);
      }

      parts = [
        n.declare ? "declare " : "",
        n.kind,
        firstVariable ? concat([" ", firstVariable]) : "",
        indent(
          concat(
            printed
              .slice(1)
              .map((p) =>
                concat([",", hasValue && !isParentForLoop ? hardline : line, p])
              )
          )
        ),
      ];

      if (!(isParentForLoop && parentNode.body !== n)) {
        parts.push(semi);
      }

      return group(concat(parts));
    }
    case "TSTypeAliasDeclaration": {
      if (n.declare) {
        parts.push("declare ");
      }

      const printed = printAssignmentRight(
        n.id,
        n.typeAnnotation,
        n.typeAnnotation && path.call(print, "typeAnnotation"),
        options
      );

      parts.push(
        "type ",
        path.call(print, "id"),
        path.call(print, "typeParameters"),
        " =",
        printed,
        semi
      );

      return group(concat(parts));
    }
    case "VariableDeclarator":
      return printAssignment(
        n.id,
        path.call(print, "id"),
        " =",
        n.init,
        n.init && path.call(print, "init"),
        options
      );
    case "WithStatement":
      return group(
        concat([
          "with (",
          path.call(print, "object"),
          ")",
          adjustClause(n.body, path.call(print, "body")),
        ])
      );
    case "IfStatement": {
      const con = adjustClause(n.consequent, path.call(print, "consequent"));
      const opening = group(
        concat([
          "if (",
          group(
            concat([
              indent(concat([softline, path.call(print, "test")])),
              softline,
            ])
          ),
          ")",
          con,
        ])
      );

      parts.push(opening);

      if (n.alternate) {
        const commentOnOwnLine =
          (hasTrailingComment(n.consequent) &&
            n.consequent.comments.some(
              (comment) =>
                comment.trailing && !handleComments.isBlockComment(comment)
            )) ||
          needsHardlineAfterDanglingComment(n);
        const elseOnSameLine =
          n.consequent.type === "BlockStatement" && !commentOnOwnLine;
        parts.push(elseOnSameLine ? " " : hardline);

        if (hasDanglingComments(n)) {
          parts.push(
            comments.printDanglingComments(path, options, true),
            commentOnOwnLine ? hardline : " "
          );
        }

        parts.push(
          "else",
          group(
            adjustClause(
              n.alternate,
              path.call(print, "alternate"),
              n.alternate.type === "IfStatement"
            )
          )
        );
      }

      return concat(parts);
    }
    case "ForStatement": {
      const body = adjustClause(n.body, path.call(print, "body"));

      // We want to keep dangling comments above the loop to stay consistent.
      // Any comment positioned between the for statement and the parentheses
      // is going to be printed before the statement.
      const dangling = comments.printDanglingComments(
        path,
        options,
        /* sameLine */ true
      );
      const printedComments = dangling ? concat([dangling, softline]) : "";

      if (!n.init && !n.test && !n.update) {
        return concat([printedComments, group(concat(["for (;;)", body]))]);
      }

      return concat([
        printedComments,
        group(
          concat([
            "for (",
            group(
              concat([
                indent(
                  concat([
                    softline,
                    path.call(print, "init"),
                    ";",
                    line,
                    path.call(print, "test"),
                    ";",
                    line,
                    path.call(print, "update"),
                  ])
                ),
                softline,
              ])
            ),
            ")",
            body,
          ])
        ),
      ]);
    }
    case "WhileStatement":
      return group(
        concat([
          "while (",
          group(
            concat([
              indent(concat([softline, path.call(print, "test")])),
              softline,
            ])
          ),
          ")",
          adjustClause(n.body, path.call(print, "body")),
        ])
      );
    case "ForInStatement":
      // Note: esprima can't actually parse "for each (".
      return group(
        concat([
          n.each ? "for each (" : "for (",
          path.call(print, "left"),
          " in ",
          path.call(print, "right"),
          ")",
          adjustClause(n.body, path.call(print, "body")),
        ])
      );

    case "ForOfStatement":
      return group(
        concat([
          "for",
          n.await ? " await" : "",
          " (",
          path.call(print, "left"),
          " of ",
          path.call(print, "right"),
          ")",
          adjustClause(n.body, path.call(print, "body")),
        ])
      );

    case "DoWhileStatement": {
      const clause = adjustClause(n.body, path.call(print, "body"));
      const doBody = group(concat(["do", clause]));
      parts = [doBody];

      if (n.body.type === "BlockStatement") {
        parts.push(" ");
      } else {
        parts.push(hardline);
      }
      parts.push("while (");

      parts.push(
        group(
          concat([
            indent(concat([softline, path.call(print, "test")])),
            softline,
          ])
        ),
        ")",
        semi
      );

      return concat(parts);
    }
    case "DoExpression":
      return concat(["do ", path.call(print, "body")]);
    case "BreakStatement":
      parts.push("break");

      if (n.label) {
        parts.push(" ", path.call(print, "label"));
      }

      parts.push(semi);

      return concat(parts);
    case "ContinueStatement":
      parts.push("continue");

      if (n.label) {
        parts.push(" ", path.call(print, "label"));
      }

      parts.push(semi);

      return concat(parts);
    case "LabeledStatement":
      if (n.body.type === "EmptyStatement") {
        return concat([path.call(print, "label"), ":;"]);
      }

      return concat([
        path.call(print, "label"),
        ": ",
        path.call(print, "body"),
      ]);
    case "TryStatement":
      return concat([
        "try ",
        path.call(print, "block"),
        n.handler ? concat([" ", path.call(print, "handler")]) : "",
        n.finalizer ? concat([" finally ", path.call(print, "finalizer")]) : "",
      ]);
    case "CatchClause":
      if (n.param) {
        const hasComments =
          n.param.comments &&
          n.param.comments.some(
            (comment) =>
              !handleComments.isBlockComment(comment) ||
              (comment.leading &&
                hasNewline(options.originalText, options.locEnd(comment))) ||
              (comment.trailing &&
                hasNewline(options.originalText, options.locStart(comment), {
                  backwards: true,
                }))
          );
        const param = path.call(print, "param");

        return concat([
          "catch ",
          hasComments
            ? concat(["(", indent(concat([softline, param])), softline, ") "])
            : concat(["(", param, ") "]),
          path.call(print, "body"),
        ]);
      }

      return concat(["catch ", path.call(print, "body")]);
    case "ThrowStatement":
      return concat([
        "throw",
        printReturnAndThrowArgument(path, options, print),
      ]);
    // Note: ignoring n.lexical because it has no printing consequences.
    case "SwitchStatement":
      return concat([
        group(
          concat([
            "switch (",
            indent(concat([softline, path.call(print, "discriminant")])),
            softline,
            ")",
          ])
        ),
        " {",
        n.cases.length > 0
          ? indent(
              concat([
                hardline,
                join(
                  hardline,
                  path.map((casePath) => {
                    const caseNode = casePath.getValue();
                    return concat([
                      casePath.call(print),
                      n.cases.indexOf(caseNode) !== n.cases.length - 1 &&
                      isNextLineEmpty(
                        options.originalText,
                        caseNode,
                        options.locEnd
                      )
                        ? hardline
                        : "",
                    ]);
                  }, "cases")
                ),
              ])
            )
          : "",
        hardline,
        "}",
      ]);
    case "SwitchCase": {
      if (n.test) {
        parts.push("case ", path.call(print, "test"), ":");
      } else {
        parts.push("default:");
      }

      const consequent = n.consequent.filter(
        (node) => node.type !== "EmptyStatement"
      );

      if (consequent.length > 0) {
        const cons = path.call((consequentPath) => {
          return printStatementSequence(consequentPath, options, print);
        }, "consequent");

        parts.push(
          consequent.length === 1 && consequent[0].type === "BlockStatement"
            ? concat([" ", cons])
            : indent(concat([hardline, cons]))
        );
      }

      return concat(parts);
    }
    // JSX extensions below.
    case "DebuggerStatement":
      return concat(["debugger", semi]);
    case "JSXAttribute":
      parts.push(path.call(print, "name"));

      if (n.value) {
        let res;
        if (isStringLiteral(n.value)) {
          const raw = rawText(n.value);
          // Unescape all quotes so we get an accurate preferred quote
          let final = raw.replace(/&apos;/g, "'").replace(/&quot;/g, '"');
          const quote = getPreferredQuote(
            final,
            options.jsxSingleQuote ? "'" : '"'
          );
          const escape = quote === "'" ? "&apos;" : "&quot;";
          final = final.slice(1, -1).replace(new RegExp(quote, "g"), escape);
          res = concat([quote, final, quote]);
        } else {
          res = path.call(print, "value");
        }
        parts.push("=", res);
      }

      return concat(parts);
    case "JSXIdentifier":
      return "" + n.name;
    case "JSXNamespacedName":
      return join(":", [
        path.call(print, "namespace"),
        path.call(print, "name"),
      ]);
    case "JSXMemberExpression":
      return join(".", [
        path.call(print, "object"),
        path.call(print, "property"),
      ]);
    case "TSQualifiedName":
      return join(".", [path.call(print, "left"), path.call(print, "right")]);
    case "JSXSpreadAttribute":
    case "JSXSpreadChild": {
      return concat([
        "{",
        path.call(
          (p) => {
            const printed = concat(["...", print(p)]);
            const n = p.getValue();
            if (!n.comments || !n.comments.length) {
              return printed;
            }
            return concat([
              indent(
                concat([
                  softline,
                  comments.printComments(p, () => printed, options),
                ])
              ),
              softline,
            ]);
          },
          n.type === "JSXSpreadAttribute" ? "argument" : "expression"
        ),
        "}",
      ]);
    }
    case "JSXExpressionContainer": {
      const parent = path.getParentNode(0);

      const hasComments =
        n.expression.comments && n.expression.comments.length > 0;

      const shouldInline =
        n.expression.type === "JSXEmptyExpression" ||
        (!hasComments &&
          (n.expression.type === "ArrayExpression" ||
            n.expression.type === "ObjectExpression" ||
            n.expression.type === "ArrowFunctionExpression" ||
            n.expression.type === "CallExpression" ||
            n.expression.type === "OptionalCallExpression" ||
            n.expression.type === "FunctionExpression" ||
            n.expression.type === "TemplateLiteral" ||
            n.expression.type === "TaggedTemplateExpression" ||
            n.expression.type === "DoExpression" ||
            (isJSXNode(parent) &&
              (n.expression.type === "ConditionalExpression" ||
                isBinaryish(n.expression)))));

      if (shouldInline) {
        return group(
          concat(["{", path.call(print, "expression"), lineSuffixBoundary, "}"])
        );
      }

      return group(
        concat([
          "{",
          indent(concat([softline, path.call(print, "expression")])),
          softline,
          lineSuffixBoundary,
          "}",
        ])
      );
    }
    case "JSXFragment":
    case "JSXElement": {
      const elem = comments.printComments(
        path,
        () => printJSXElement(path, options, print),
        options
      );
      return maybeWrapJSXElementInParens(path, elem, options);
    }
    case "JSXOpeningElement": {
      const n = path.getValue();

      const nameHasComments =
        (n.name && n.name.comments && n.name.comments.length > 0) ||
        (n.typeParameters &&
          n.typeParameters.comments &&
          n.typeParameters.comments.length > 0);

      // Don't break self-closing elements with no attributes and no comments
      if (n.selfClosing && !n.attributes.length && !nameHasComments) {
        return concat([
          "<",
          path.call(print, "name"),
          path.call(print, "typeParameters"),
          " />",
        ]);
      }

      // don't break up opening elements with a single long text attribute
      if (
        n.attributes &&
        n.attributes.length === 1 &&
        n.attributes[0].value &&
        isStringLiteral(n.attributes[0].value) &&
        !n.attributes[0].value.value.includes("\n") &&
        // We should break for the following cases:
        // <div
        //   // comment
        //   attr="value"
        // >
        // <div
        //   attr="value"
        //   // comment
        // >
        !nameHasComments &&
        (!n.attributes[0].comments || !n.attributes[0].comments.length)
      ) {
        return group(
          concat([
            "<",
            path.call(print, "name"),
            path.call(print, "typeParameters"),
            " ",
            concat(path.map(print, "attributes")),
            n.selfClosing ? " />" : ">",
          ])
        );
      }

      const lastAttrHasTrailingComments =
        n.attributes.length && hasTrailingComment(getLast(n.attributes));

      const bracketSameLine =
        // Simple tags (no attributes and no comment in tag name) should be
        // kept unbroken regardless of `jsxBracketSameLine`
        (!n.attributes.length && !nameHasComments) ||
        (options.jsxBracketSameLine &&
          // We should print the bracket in a new line for the following cases:
          // <div
          //   // comment
          // >
          // <div
          //   attr // comment
          // >
          (!nameHasComments || n.attributes.length) &&
          !lastAttrHasTrailingComments);

      // We should print the opening element expanded if any prop value is a
      // string literal with newlines
      const shouldBreak =
        n.attributes &&
        n.attributes.some(
          (attr) =>
            attr.value &&
            isStringLiteral(attr.value) &&
            attr.value.value.includes("\n")
        );

      return group(
        concat([
          "<",
          path.call(print, "name"),
          path.call(print, "typeParameters"),
          concat([
            indent(
              concat(
                path.map((attr) => concat([line, print(attr)]), "attributes")
              )
            ),
            n.selfClosing ? line : bracketSameLine ? ">" : softline,
          ]),
          n.selfClosing ? "/>" : bracketSameLine ? "" : ">",
        ]),
        { shouldBreak }
      );
    }
    case "JSXClosingElement":
      return concat(["</", path.call(print, "name"), ">"]);
    case "JSXOpeningFragment":
    case "JSXClosingFragment": {
      const hasComment = n.comments && n.comments.length;
      const hasOwnLineComment =
        hasComment && !n.comments.every(handleComments.isBlockComment);
      const isOpeningFragment = n.type === "JSXOpeningFragment";
      return concat([
        isOpeningFragment ? "<" : "</",
        indent(
          concat([
            hasOwnLineComment
              ? hardline
              : hasComment && !isOpeningFragment
              ? " "
              : "",
            comments.printDanglingComments(path, options, true),
          ])
        ),
        hasOwnLineComment ? hardline : "",
        ">",
      ]);
    }
    case "JSXText":
      /* istanbul ignore next */
      throw new Error("JSXTest should be handled by JSXElement");
    case "JSXEmptyExpression": {
      const requiresHardline =
        n.comments && !n.comments.every(handleComments.isBlockComment);

      return concat([
        comments.printDanglingComments(
          path,
          options,
          /* sameIndent */ !requiresHardline
        ),
        requiresHardline ? hardline : "",
      ]);
    }
    case "ClassBody":
      if (!n.comments && n.body.length === 0) {
        return "{}";
      }

      return concat([
        "{",
        n.body.length > 0
          ? indent(
              concat([
                hardline,
                path.call((bodyPath) => {
                  return printStatementSequence(bodyPath, options, print);
                }, "body"),
              ])
            )
          : comments.printDanglingComments(path, options),
        hardline,
        "}",
      ]);
    case "ClassProperty":
    case "TSAbstractClassProperty":
    case "ClassPrivateProperty": {
      if (n.decorators && n.decorators.length !== 0) {
        parts.push(printDecorators(path, options, print));
      }
      if (n.accessibility) {
        parts.push(n.accessibility + " ");
      }
      if (n.declare) {
        parts.push("declare ");
      }
      if (n.static) {
        parts.push("static ");
      }
      if (n.type === "TSAbstractClassProperty" || n.abstract) {
        parts.push("abstract ");
      }
      if (n.readonly) {
        parts.push("readonly ");
      }
      const variance = getFlowVariance(n);
      if (variance) {
        parts.push(variance);
      }
      parts.push(
        printPropertyKey(path, options, print),
        printOptionalToken(path),
        printTypeAnnotation(path, options, print)
      );
      if (n.value) {
        parts.push(
          " =",
          printAssignmentRight(
            n.key,
            n.value,
            path.call(print, "value"),
            options
          )
        );
      }

      parts.push(semi);

      return group(concat(parts));
    }
    case "ClassDeclaration":
    case "ClassExpression":
      if (n.declare) {
        parts.push("declare ");
      }
      parts.push(concat(printClass(path, options, print)));
      return concat(parts);
    case "TSInterfaceHeritage":
    case "TSExpressionWithTypeArguments": // Babel AST
      parts.push(path.call(print, "expression"));

      if (n.typeParameters) {
        parts.push(path.call(print, "typeParameters"));
      }

      return concat(parts);
    case "TemplateElement":
      return join(literalline, n.value.raw.split(/\r?\n/g));
    case "TemplateLiteral": {
      let expressions = path.map(print, "expressions");
      const parentNode = path.getParentNode();

      if (isJestEachTemplateLiteral(n, parentNode)) {
        const printed = printJestEachTemplateLiteral(n, expressions, options);
        if (printed) {
          return printed;
        }
      }

      const isSimple = isSimpleTemplateLiteral(n);
      if (isSimple) {
        expressions = expressions.map(
          (doc) =>
            printDocToString(doc, { ...options, printWidth: Infinity })
              .formatted
        );
      }

      parts.push(lineSuffixBoundary, "`");

      path.each((childPath) => {
        const i = childPath.getName();

        parts.push(print(childPath));

        if (i < expressions.length) {
          // For a template literal of the following form:
          //   `someQuery {
          //     ${call({
          //       a,
          //       b,
          //     })}
          //   }`
          // the expression is on its own line (there is a \n in the previous
          // quasi literal), therefore we want to indent the JavaScript
          // expression inside at the beginning of ${ instead of the beginning
          // of the `.
          const { tabWidth } = options;
          const quasi = childPath.getValue();
          const indentSize = getIndentSize(quasi.value.raw, tabWidth);

          let printed = expressions[i];

          if (!isSimple) {
            // Breaks at the template element boundaries (${ and }) are preferred to breaking
            // in the middle of a MemberExpression
            if (
              (n.expressions[i].comments && n.expressions[i].comments.length) ||
              n.expressions[i].type === "MemberExpression" ||
              n.expressions[i].type === "OptionalMemberExpression" ||
              n.expressions[i].type === "ConditionalExpression" ||
              n.expressions[i].type === "SequenceExpression" ||
              n.expressions[i].type === "TSAsExpression" ||
              isBinaryish(n.expressions[i])
            ) {
              printed = concat([indent(concat([softline, printed])), softline]);
            }
          }

          const aligned =
            indentSize === 0 && quasi.value.raw.endsWith("\n")
              ? align(-Infinity, printed)
              : addAlignmentToDoc(printed, indentSize, tabWidth);

          parts.push(group(concat(["${", aligned, lineSuffixBoundary, "}"])));
        }
      }, "quasis");

      parts.push("`");

      return concat(parts);
    }
    case "TaggedTemplateExpression":
      return concat([
        path.call(print, "tag"),
        path.call(print, "typeParameters"),
        path.call(print, "quasi"),
      ]);
    // These types are unprintable because they serve as abstract
    // supertypes for other (printable) types.
    case "Node":
    case "Printable":
    case "SourceLocation":
    case "Position":
    case "Statement":
    case "Function":
    case "Pattern":
    case "Expression":
    case "Declaration":
    case "Specifier":
    case "NamedSpecifier":
    case "Comment":
    case "MemberTypeAnnotation": // Flow
    case "Type":
      /* istanbul ignore next */
      throw new Error("unprintable type: " + JSON.stringify(n.type));
    // Type Annotations for Facebook Flow, typically stripped out or
    // transformed away before printing.
    case "TypeAnnotation":
    case "TSTypeAnnotation":
      if (n.typeAnnotation) {
        return path.call(print, "typeAnnotation");
      }

      /* istanbul ignore next */
      return "";
    case "TSTupleType":
    case "TupleTypeAnnotation": {
      const typesField = n.type === "TSTupleType" ? "elementTypes" : "types";
      const hasRest =
        n[typesField].length > 0 &&
        getLast(n[typesField]).type === "TSRestType";
      return group(
        concat([
          "[",
          indent(
            concat([
              softline,
              printArrayItems(path, options, typesField, print),
            ])
          ),
          ifBreak(shouldPrintComma(options, "all") && !hasRest ? "," : ""),
          comments.printDanglingComments(path, options, /* sameIndent */ true),
          softline,
          "]",
        ])
      );
    }

    case "ExistsTypeAnnotation":
      return "*";
    case "EmptyTypeAnnotation":
      return "empty";
    case "AnyTypeAnnotation":
      return "any";
    case "MixedTypeAnnotation":
      return "mixed";
    case "ArrayTypeAnnotation":
      return concat([path.call(print, "elementType"), "[]"]);
    case "BooleanTypeAnnotation":
      return "boolean";
    case "BooleanLiteralTypeAnnotation":
      return "" + n.value;
    case "DeclareClass":
      return printFlowDeclaration(path, printClass(path, options, print));
    case "TSDeclareFunction":
      // For TypeScript the TSDeclareFunction node shares the AST
      // structure with FunctionDeclaration
      return concat([
        n.declare ? "declare " : "",
        printFunctionDeclaration(path, print, options),
        semi,
      ]);
    case "DeclareFunction":
      return printFlowDeclaration(path, [
        "function ",
        path.call(print, "id"),
        n.predicate ? " " : "",
        path.call(print, "predicate"),
        semi,
      ]);
    case "DeclareModule":
      return printFlowDeclaration(path, [
        "module ",
        path.call(print, "id"),
        " ",
        path.call(print, "body"),
      ]);
    case "DeclareModuleExports":
      return printFlowDeclaration(path, [
        "module.exports",
        ": ",
        path.call(print, "typeAnnotation"),
        semi,
      ]);
    case "DeclareVariable":
      return printFlowDeclaration(path, ["var ", path.call(print, "id"), semi]);
    case "DeclareExportAllDeclaration":
      return concat(["declare export * from ", path.call(print, "source")]);
    case "DeclareExportDeclaration":
      return concat(["declare ", printExportDeclaration(path, options, print)]);
    case "DeclareOpaqueType":
    case "OpaqueType": {
      parts.push(
        "opaque type ",
        path.call(print, "id"),
        path.call(print, "typeParameters")
      );

      if (n.supertype) {
        parts.push(": ", path.call(print, "supertype"));
      }

      if (n.impltype) {
        parts.push(" = ", path.call(print, "impltype"));
      }

      parts.push(semi);

      if (n.type === "DeclareOpaqueType") {
        return printFlowDeclaration(path, parts);
      }

      return concat(parts);
    }

    case "EnumDeclaration":
      return concat([
        "enum ",
        path.call(print, "id"),
        " ",
        path.call(print, "body"),
      ]);
    case "EnumBooleanBody":
    case "EnumNumberBody":
    case "EnumStringBody":
    case "EnumSymbolBody": {
      if (n.type === "EnumSymbolBody" || n.explicitType) {
        let type = null;
        switch (n.type) {
          case "EnumBooleanBody":
            type = "boolean";
            break;
          case "EnumNumberBody":
            type = "number";
            break;
          case "EnumStringBody":
            type = "string";
            break;
          case "EnumSymbolBody":
            type = "symbol";
            break;
        }
        parts.push("of ", type, " ");
      }
      if (n.members.length === 0) {
        parts.push(
          group(
            concat([
              "{",
              comments.printDanglingComments(path, options),
              softline,
              "}",
            ])
          )
        );
      } else {
        parts.push(
          group(
            concat([
              "{",
              indent(
                concat([
                  hardline,
                  printArrayItems(path, options, "members", print),
                  shouldPrintComma(options) ? "," : "",
                ])
              ),
              comments.printDanglingComments(
                path,
                options,
                /* sameIndent */ true
              ),
              hardline,
              "}",
            ])
          )
        );
      }
      return concat(parts);
    }
    case "EnumBooleanMember":
    case "EnumNumberMember":
    case "EnumStringMember":
      return concat([
        path.call(print, "id"),
        " = ",
        typeof n.init === "object" ? path.call(print, "init") : String(n.init),
      ]);
    case "EnumDefaultedMember":
      return path.call(print, "id");

    case "FunctionTypeAnnotation":
    case "TSFunctionType": {
      // FunctionTypeAnnotation is ambiguous:
      // declare function foo(a: B): void; OR
      // var A: (a: B) => void;
      const parent = path.getParentNode(0);
      const parentParent = path.getParentNode(1);
      const parentParentParent = path.getParentNode(2);
      let isArrowFunctionTypeAnnotation =
        n.type === "TSFunctionType" ||
        !(
          ((parent.type === "ObjectTypeProperty" ||
            parent.type === "ObjectTypeInternalSlot") &&
            !getFlowVariance(parent) &&
            !parent.optional &&
            options.locStart(parent) === options.locStart(n)) ||
          parent.type === "ObjectTypeCallProperty" ||
          (parentParentParent && parentParentParent.type === "DeclareFunction")
        );

      let needsColon =
        isArrowFunctionTypeAnnotation &&
        (parent.type === "TypeAnnotation" ||
          parent.type === "TSTypeAnnotation");

      // Sadly we can't put it inside of FastPath::needsColon because we are
      // printing ":" as part of the expression and it would put parenthesis
      // around :(
      const needsParens =
        needsColon &&
        isArrowFunctionTypeAnnotation &&
        (parent.type === "TypeAnnotation" ||
          parent.type === "TSTypeAnnotation") &&
        parentParent.type === "ArrowFunctionExpression";

      if (isObjectTypePropertyAFunction(parent, options)) {
        isArrowFunctionTypeAnnotation = true;
        needsColon = true;
      }

      if (needsParens) {
        parts.push("(");
      }

      parts.push(
        printFunctionParams(
          path,
          print,
          options,
          /* expandArg */ false,
          /* printTypeParams */ true
        )
      );

      // The returnType is not wrapped in a TypeAnnotation, so the colon
      // needs to be added separately.
      if (n.returnType || n.predicate || n.typeAnnotation) {
        parts.push(
          isArrowFunctionTypeAnnotation ? " => " : ": ",
          path.call(print, "returnType"),
          path.call(print, "predicate"),
          path.call(print, "typeAnnotation")
        );
      }
      if (needsParens) {
        parts.push(")");
      }

      return group(concat(parts));
    }
    case "TSRestType":
      return concat(["...", path.call(print, "typeAnnotation")]);
    case "TSOptionalType":
      return concat([path.call(print, "typeAnnotation"), "?"]);
    case "FunctionTypeParam":
      return concat([
        path.call(print, "name"),
        printOptionalToken(path),
        n.name ? ": " : "",
        path.call(print, "typeAnnotation"),
      ]);
    case "GenericTypeAnnotation":
      return concat([
        path.call(print, "id"),
        path.call(print, "typeParameters"),
      ]);

    case "DeclareInterface":
    case "InterfaceDeclaration":
    case "InterfaceTypeAnnotation": {
      if (n.type === "DeclareInterface" || n.declare) {
        parts.push("declare ");
      }

      parts.push("interface");

      if (n.type === "DeclareInterface" || n.type === "InterfaceDeclaration") {
        parts.push(
          " ",
          path.call(print, "id"),
          path.call(print, "typeParameters")
        );
      }

      if (n.extends.length > 0) {
        parts.push(
          group(
            indent(
              concat([
                line,
                "extends ",
                (n.extends.length === 1 ? identity : indent)(
                  join(concat([",", line]), path.map(print, "extends"))
                ),
              ])
            )
          )
        );
      }

      parts.push(" ", path.call(print, "body"));

      return group(concat(parts));
    }
    case "ClassImplements":
    case "InterfaceExtends":
      return concat([
        path.call(print, "id"),
        path.call(print, "typeParameters"),
      ]);
    case "TSClassImplements":
      return concat([
        path.call(print, "expression"),
        path.call(print, "typeParameters"),
      ]);
    case "TSIntersectionType":
    case "IntersectionTypeAnnotation": {
      const types = path.map(print, "types");
      const result = [];
      let wasIndented = false;
      for (let i = 0; i < types.length; ++i) {
        if (i === 0) {
          result.push(types[i]);
        } else if (isObjectType(n.types[i - 1]) && isObjectType(n.types[i])) {
          // If both are objects, don't indent
          result.push(
            concat([" & ", wasIndented ? indent(types[i]) : types[i]])
          );
        } else if (!isObjectType(n.types[i - 1]) && !isObjectType(n.types[i])) {
          // If no object is involved, go to the next line if it breaks
          result.push(indent(concat([" &", line, types[i]])));
        } else {
          // If you go from object to non-object or vis-versa, then inline it
          if (i > 1) {
            wasIndented = true;
          }
          result.push(" & ", i > 1 ? indent(types[i]) : types[i]);
        }
      }
      return group(concat(result));
    }
    case "TSUnionType":
    case "UnionTypeAnnotation": {
      // single-line variation
      // A | B | C

      // multi-line variation
      // | A
      // | B
      // | C

      const parent = path.getParentNode();

      // If there's a leading comment, the parent is doing the indentation
      const shouldIndent =
        parent.type !== "TypeParameterInstantiation" &&
        parent.type !== "TSTypeParameterInstantiation" &&
        parent.type !== "GenericTypeAnnotation" &&
        parent.type !== "TSTypeReference" &&
        parent.type !== "TSTypeAssertion" &&
        parent.type !== "TupleTypeAnnotation" &&
        parent.type !== "TSTupleType" &&
        !(parent.type === "FunctionTypeParam" && !parent.name) &&
        !(
          (parent.type === "TypeAlias" ||
            parent.type === "VariableDeclarator" ||
            parent.type === "TSTypeAliasDeclaration") &&
          hasLeadingOwnLineComment(options.originalText, n, options)
        );

      // {
      //   a: string
      // } | null | void
      // should be inlined and not be printed in the multi-line variant
      const shouldHug = shouldHugType(n);

      // We want to align the children but without its comment, so it looks like
      // | child1
      // // comment
      // | child2
      const printed = path.map((typePath) => {
        let printedType = typePath.call(print);
        if (!shouldHug) {
          printedType = align(2, printedType);
        }
        return comments.printComments(typePath, () => printedType, options);
      }, "types");

      if (shouldHug) {
        return join(" | ", printed);
      }

      const shouldAddStartLine =
        shouldIndent &&
        !hasLeadingOwnLineComment(options.originalText, n, options);

      const code = concat([
        ifBreak(concat([shouldAddStartLine ? line : "", "| "])),
        join(concat([line, "| "]), printed),
      ]);

      if (pathNeedsParens(path, options)) {
        return group(concat([indent(code), softline]));
      }

      if (
        (parent.type === "TupleTypeAnnotation" && parent.types.length > 1) ||
        (parent.type === "TSTupleType" && parent.elementTypes.length > 1)
      ) {
        return group(
          concat([
            indent(concat([ifBreak(concat(["(", softline])), code])),
            softline,
            ifBreak(")"),
          ])
        );
      }

      return group(shouldIndent ? indent(code) : code);
    }
    case "NullableTypeAnnotation":
      return concat(["?", path.call(print, "typeAnnotation")]);
    case "TSNullKeyword":
    case "NullLiteralTypeAnnotation":
      return "null";
    case "ThisTypeAnnotation":
      return "this";
    case "NumberTypeAnnotation":
      return "number";
    case "SymbolTypeAnnotation":
      return "symbol";
    case "ObjectTypeCallProperty":
      if (n.static) {
        parts.push("static ");
      }

      parts.push(path.call(print, "value"));

      return concat(parts);
    case "ObjectTypeIndexer": {
      const variance = getFlowVariance(n);
      return concat([
        variance || "",
        "[",
        path.call(print, "id"),
        n.id ? ": " : "",
        path.call(print, "key"),
        "]: ",
        path.call(print, "value"),
      ]);
    }
    case "ObjectTypeProperty": {
      const variance = getFlowVariance(n);

      let modifier = "";

      if (n.proto) {
        modifier = "proto ";
      } else if (n.static) {
        modifier = "static ";
      }

      return concat([
        modifier,
        isGetterOrSetter(n) ? n.kind + " " : "",
        variance || "",
        printPropertyKey(path, options, print),
        printOptionalToken(path),
        isFunctionNotation(n, options) ? "" : ": ",
        path.call(print, "value"),
      ]);
    }
    case "QualifiedTypeIdentifier":
      return concat([
        path.call(print, "qualification"),
        ".",
        path.call(print, "id"),
      ]);
    case "StringLiteralTypeAnnotation":
      return nodeStr(n, options);
    case "NumberLiteralTypeAnnotation":
      assert.strictEqual(typeof n.value, "number");

      if (n.extra != null) {
        return printNumber(n.extra.raw);
      }
      return printNumber(n.raw);

    case "StringTypeAnnotation":
      return "string";
    case "DeclareTypeAlias":
    case "TypeAlias": {
      if (n.type === "DeclareTypeAlias" || n.declare) {
        parts.push("declare ");
      }

      const printed = printAssignmentRight(
        n.id,
        n.right,
        path.call(print, "right"),
        options
      );

      parts.push(
        "type ",
        path.call(print, "id"),
        path.call(print, "typeParameters"),
        " =",
        printed,
        semi
      );

      return group(concat(parts));
    }
    case "TypeCastExpression": {
      return concat([
        "(",
        path.call(print, "expression"),
        printTypeAnnotation(path, options, print),
        ")",
      ]);
    }

    case "TypeParameterDeclaration":
    case "TypeParameterInstantiation": {
      const value = path.getValue();
      const commentStart = value.range
        ? options.originalText.slice(0, value.range[0]).lastIndexOf("/*")
        : -1;
      // As noted in the TypeCastExpression comments above, we're able to use a normal whitespace regex here
      // because we know for sure that this is a type definition.
      const commentSyntax =
        commentStart >= 0 &&
        options.originalText.slice(commentStart).match(/^\/\*\s*::/);
      if (commentSyntax) {
        return concat([
          "/*:: ",
          printTypeParameters(path, options, print, "params"),
          " */",
        ]);
      }

      return printTypeParameters(path, options, print, "params");
    }

    case "TSTypeParameterDeclaration":
    case "TSTypeParameterInstantiation":
      return printTypeParameters(path, options, print, "params");

    case "TSTypeParameter":
    case "TypeParameter": {
      const parent = path.getParentNode();
      if (parent.type === "TSMappedType") {
        parts.push("[", path.call(print, "name"));
        if (n.constraint) {
          parts.push(" in ", path.call(print, "constraint"));
        }
        parts.push("]");
        return concat(parts);
      }

      const variance = getFlowVariance(n);

      if (variance) {
        parts.push(variance);
      }

      parts.push(path.call(print, "name"));

      if (n.bound) {
        parts.push(": ");
        parts.push(path.call(print, "bound"));
      }

      if (n.constraint) {
        parts.push(" extends ", path.call(print, "constraint"));
      }

      if (n.default) {
        parts.push(" = ", path.call(print, "default"));
      }

      // Keep comma if the file extension is .tsx and
      // has one type parameter that isn't extend with any types.
      // Because, otherwise formatted result will be invalid as tsx.
      const grandParent = path.getNode(2);
      if (
        parent.params &&
        parent.params.length === 1 &&
        isTSXFile(options) &&
        !n.constraint &&
        grandParent.type === "ArrowFunctionExpression"
      ) {
        parts.push(",");
      }

      return concat(parts);
    }
    case "TypeofTypeAnnotation":
      return concat(["typeof ", path.call(print, "argument")]);
    case "VoidTypeAnnotation":
      return "void";
    case "InferredPredicate":
      return "%checks";
    // Unhandled types below. If encountered, nodes of these types should
    // be either left alone or desugared into AST types that are fully
    // supported by the pretty-printer.
    case "DeclaredPredicate":
      return concat(["%checks(", path.call(print, "value"), ")"]);
    case "TSAbstractKeyword":
      return "abstract";
    case "TSAnyKeyword":
      return "any";
    case "TSAsyncKeyword":
      return "async";
    case "TSBooleanKeyword":
      return "boolean";
    case "TSBigIntKeyword":
      return "bigint";
    case "TSConstKeyword":
      return "const";
    case "TSDeclareKeyword":
      return "declare";
    case "TSExportKeyword":
      return "export";
    case "TSNeverKeyword":
      return "never";
    case "TSNumberKeyword":
      return "number";
    case "TSObjectKeyword":
      return "object";
    case "TSProtectedKeyword":
      return "protected";
    case "TSPrivateKeyword":
      return "private";
    case "TSPublicKeyword":
      return "public";
    case "TSReadonlyKeyword":
      return "readonly";
    case "TSSymbolKeyword":
      return "symbol";
    case "TSStaticKeyword":
      return "static";
    case "TSStringKeyword":
      return "string";
    case "TSUndefinedKeyword":
      return "undefined";
    case "TSUnknownKeyword":
      return "unknown";
    case "TSVoidKeyword":
      return "void";
    case "TSAsExpression":
      return concat([
        path.call(print, "expression"),
        " as ",
        path.call(print, "typeAnnotation"),
      ]);
    case "TSArrayType":
      return concat([path.call(print, "elementType"), "[]"]);
    case "TSPropertySignature": {
      if (n.export) {
        parts.push("export ");
      }
      if (n.accessibility) {
        parts.push(n.accessibility + " ");
      }
      if (n.static) {
        parts.push("static ");
      }
      if (n.readonly) {
        parts.push("readonly ");
      }

      parts.push(
        printPropertyKey(path, options, print),
        printOptionalToken(path)
      );

      if (n.typeAnnotation) {
        parts.push(": ");
        parts.push(path.call(print, "typeAnnotation"));
      }

      // This isn't valid semantically, but it's in the AST so we can print it.
      if (n.initializer) {
        parts.push(" = ", path.call(print, "initializer"));
      }

      return concat(parts);
    }
    case "TSParameterProperty":
      if (n.accessibility) {
        parts.push(n.accessibility + " ");
      }
      if (n.export) {
        parts.push("export ");
      }
      if (n.static) {
        parts.push("static ");
      }
      if (n.readonly) {
        parts.push("readonly ");
      }

      parts.push(path.call(print, "parameter"));

      return concat(parts);
    case "TSTypeReference":
      return concat([
        path.call(print, "typeName"),
        printTypeParameters(path, options, print, "typeParameters"),
      ]);
    case "TSTypeQuery":
      return concat(["typeof ", path.call(print, "exprName")]);
    case "TSIndexSignature": {
      const parent = path.getParentNode();

      // The typescript parser accepts multiple parameters here. If you're
      // using them, it makes sense to have a trailing comma. But if you
      // aren't, this is more like a computed property name than an array.
      // So we leave off the trailing comma when there's just one parameter.
      const trailingComma =
        n.parameters.length > 1
          ? ifBreak(shouldPrintComma(options) ? "," : "")
          : "";

      const parametersGroup = group(
        concat([
          indent(
            concat([
              softline,
              join(concat([", ", softline]), path.map(print, "parameters")),
            ])
          ),
          trailingComma,
          softline,
        ])
      );

      return concat([
        n.export ? "export " : "",
        n.accessibility ? concat([n.accessibility, " "]) : "",
        n.static ? "static " : "",
        n.readonly ? "readonly " : "",
        "[",
        n.parameters ? parametersGroup : "",
        n.typeAnnotation ? "]: " : "]",
        n.typeAnnotation ? path.call(print, "typeAnnotation") : "",
        parent.type === "ClassBody" ? semi : "",
      ]);
    }
    case "TSTypePredicate":
      return concat([
        n.asserts ? "asserts " : "",
        path.call(print, "parameterName"),
        n.typeAnnotation
          ? concat([" is ", path.call(print, "typeAnnotation")])
          : "",
      ]);
    case "TSNonNullExpression":
      return concat([path.call(print, "expression"), "!"]);
    case "TSThisType":
      return "this";
    case "TSImportType":
      return concat([
        !n.isTypeOf ? "" : "typeof ",
        "import(",
        path.call(print, n.parameter ? "parameter" : "argument"),
        ")",
        !n.qualifier ? "" : concat([".", path.call(print, "qualifier")]),
        printTypeParameters(path, options, print, "typeParameters"),
      ]);
    case "TSLiteralType":
      return path.call(print, "literal");
    case "TSIndexedAccessType":
      return concat([
        path.call(print, "objectType"),
        "[",
        path.call(print, "indexType"),
        "]",
      ]);
    case "TSConstructSignatureDeclaration":
    case "TSCallSignatureDeclaration":
    case "TSConstructorType": {
      if (n.type !== "TSCallSignatureDeclaration") {
        parts.push("new ");
      }

      parts.push(
        group(
          printFunctionParams(
            path,
            print,
            options,
            /* expandArg */ false,
            /* printTypeParams */ true
          )
        )
      );

      if (n.returnType || n.typeAnnotation) {
        const isType = n.type === "TSConstructorType";
        parts.push(
          isType ? " => " : ": ",
          path.call(print, "returnType"),
          path.call(print, "typeAnnotation")
        );
      }
      return concat(parts);
    }
    case "TSTypeOperator":
      return concat([n.operator, " ", path.call(print, "typeAnnotation")]);
    case "TSMappedType": {
      const shouldBreak = hasNewlineInRange(
        options.originalText,
        options.locStart(n),
        options.locEnd(n)
      );
      return group(
        concat([
          "{",
          indent(
            concat([
              options.bracketSpacing ? line : softline,
              n.readonly
                ? concat([
                    getTypeScriptMappedTypeModifier(n.readonly, "readonly"),
                    " ",
                  ])
                : "",
              printTypeScriptModifiers(path, options, print),
              path.call(print, "typeParameter"),
              n.optional
                ? getTypeScriptMappedTypeModifier(n.optional, "?")
                : "",
              n.typeAnnotation ? ": " : "",
              path.call(print, "typeAnnotation"),
              ifBreak(semi, ""),
            ])
          ),
          comments.printDanglingComments(path, options, /* sameIndent */ true),
          options.bracketSpacing ? line : softline,
          "}",
        ]),
        { shouldBreak }
      );
    }
    case "TSMethodSignature":
      parts.push(
        n.accessibility ? concat([n.accessibility, " "]) : "",
        n.export ? "export " : "",
        n.static ? "static " : "",
        n.readonly ? "readonly " : "",
        n.computed ? "[" : "",
        path.call(print, "key"),
        n.computed ? "]" : "",
        printOptionalToken(path),
        printFunctionParams(
          path,
          print,
          options,
          /* expandArg */ false,
          /* printTypeParams */ true
        )
      );

      if (n.returnType || n.typeAnnotation) {
        parts.push(
          ": ",
          path.call(print, "returnType"),
          path.call(print, "typeAnnotation")
        );
      }
      return group(concat(parts));
    case "TSNamespaceExportDeclaration":
      parts.push("export as namespace ", path.call(print, "id"));

      if (options.semi) {
        parts.push(";");
      }

      return group(concat(parts));
    case "TSEnumDeclaration":
      if (n.declare) {
        parts.push("declare ");
      }

      if (n.modifiers) {
        parts.push(printTypeScriptModifiers(path, options, print));
      }
      if (n.const) {
        parts.push("const ");
      }

      parts.push("enum ", path.call(print, "id"), " ");

      if (n.members.length === 0) {
        parts.push(
          group(
            concat([
              "{",
              comments.printDanglingComments(path, options),
              softline,
              "}",
            ])
          )
        );
      } else {
        parts.push(
          group(
            concat([
              "{",
              indent(
                concat([
                  hardline,
                  printArrayItems(path, options, "members", print),
                  shouldPrintComma(options, "es5") ? "," : "",
                ])
              ),
              comments.printDanglingComments(
                path,
                options,
                /* sameIndent */ true
              ),
              hardline,
              "}",
            ])
          )
        );
      }

      return concat(parts);
    case "TSEnumMember":
      parts.push(path.call(print, "id"));
      if (n.initializer) {
        parts.push(" = ", path.call(print, "initializer"));
      }
      return concat(parts);
    case "TSImportEqualsDeclaration":
      if (n.isExport) {
        parts.push("export ");
      }
      parts.push(
        "import ",
        path.call(print, "id"),
        " = ",
        path.call(print, "moduleReference")
      );

      if (options.semi) {
        parts.push(";");
      }

      return group(concat(parts));
    case "TSExternalModuleReference":
      return concat(["require(", path.call(print, "expression"), ")"]);
    case "TSModuleDeclaration": {
      const parent = path.getParentNode();
      const isExternalModule = isLiteral(n.id);
      const parentIsDeclaration = parent.type === "TSModuleDeclaration";
      const bodyIsDeclaration = n.body && n.body.type === "TSModuleDeclaration";

      if (parentIsDeclaration) {
        parts.push(".");
      } else {
        if (n.declare) {
          parts.push("declare ");
        }
        parts.push(printTypeScriptModifiers(path, options, print));

        const textBetweenNodeAndItsId = options.originalText.slice(
          options.locStart(n),
          options.locStart(n.id)
        );

        // Global declaration looks like this:
        // (declare)? global { ... }
        const isGlobalDeclaration =
          n.id.type === "Identifier" &&
          n.id.name === "global" &&
          !/namespace|module/.test(textBetweenNodeAndItsId);

        if (!isGlobalDeclaration) {
          parts.push(
            isExternalModule ||
              /(^|\s)module(\s|$)/.test(textBetweenNodeAndItsId)
              ? "module "
              : "namespace "
          );
        }
      }

      parts.push(path.call(print, "id"));

      if (bodyIsDeclaration) {
        parts.push(path.call(print, "body"));
      } else if (n.body) {
        parts.push(" ", group(path.call(print, "body")));
      } else {
        parts.push(semi);
      }

      return concat(parts);
    }

    case "PrivateName":
      return concat(["#", path.call(print, "id")]);

    // TODO: Temporary auto-generated node type. To remove when typescript-estree has proper support for private fields.
    case "TSPrivateIdentifier":
      return n.escapedText;

    case "TSConditionalType":
      return printTernaryOperator(path, options, print, {
        beforeParts: () => [
          path.call(print, "checkType"),
          " ",
          "extends",
          " ",
          path.call(print, "extendsType"),
        ],
        afterParts: () => [],
        shouldCheckJsx: false,
        conditionalNodeType: "TSConditionalType",
        consequentNodePropertyName: "trueType",
        alternateNodePropertyName: "falseType",
        testNodePropertyNames: ["checkType", "extendsType"],
      });

    case "TSInferType":
      return concat(["infer", " ", path.call(print, "typeParameter")]);

    case "InterpreterDirective":
      parts.push("#!", n.value, hardline);

      if (isNextLineEmpty(options.originalText, n, options.locEnd)) {
        parts.push(hardline);
      }

      return concat(parts);

    case "NGRoot":
      return concat(
        [].concat(
          path.call(print, "node"),
          !n.node.comments || n.node.comments.length === 0
            ? []
            : concat([" //", n.node.comments[0].value.trimEnd()])
        )
      );
    case "NGChainedExpression":
      return group(
        join(
          concat([";", line]),
          path.map(
            (childPath) =>
              hasNgSideEffect(childPath)
                ? print(childPath)
                : concat(["(", print(childPath), ")"]),
            "expressions"
          )
        )
      );
    case "NGEmptyExpression":
      return "";
    case "NGQuotedExpression":
      return concat([n.prefix, ": ", n.value.trim()]);
    case "NGMicrosyntax":
      return concat(
        path.map(
          (childPath, index) =>
            concat([
              index === 0
                ? ""
                : isNgForOf(childPath.getValue(), index, n)
                ? " "
                : concat([";", line]),
              print(childPath),
            ]),
          "body"
        )
      );
    case "NGMicrosyntaxKey":
      return /^[$_a-z][\w$]*(-[$_a-z][\w$])*$/i.test(n.name)
        ? n.name
        : JSON.stringify(n.name);
    case "NGMicrosyntaxExpression":
      return concat([
        path.call(print, "expression"),
        n.alias === null ? "" : concat([" as ", path.call(print, "alias")]),
      ]);
    case "NGMicrosyntaxKeyedExpression": {
      const index = path.getName();
      const parentNode = path.getParentNode();
      const shouldNotPrintColon =
        isNgForOf(n, index, parentNode) ||
        (((index === 1 && (n.key.name === "then" || n.key.name === "else")) ||
          (index === 2 &&
            n.key.name === "else" &&
            parentNode.body[index - 1].type ===
              "NGMicrosyntaxKeyedExpression" &&
            parentNode.body[index - 1].key.name === "then")) &&
          parentNode.body[0].type === "NGMicrosyntaxExpression");
      return concat([
        path.call(print, "key"),
        shouldNotPrintColon ? " " : ": ",
        path.call(print, "expression"),
      ]);
    }
    case "NGMicrosyntaxLet":
      return concat([
        "let ",
        path.call(print, "key"),
        n.value === null ? "" : concat([" = ", path.call(print, "value")]),
      ]);
    case "NGMicrosyntaxAs":
      return concat([
        path.call(print, "key"),
        " as ",
        path.call(print, "alias"),
      ]);

    case "PipelineBareFunction":
      return path.call(print, "callee");
    case "PipelineTopicExpression":
      return path.call(print, "expression");
    case "PipelinePrimaryTopicReference": {
      parts.push("#");
      return concat(parts);
    }

    case "ArgumentPlaceholder":
      return "?";

    // These are not valid TypeScript. Printing them just for the sake of error recovery.
    case "TSJSDocAllType":
      return "*";
    case "TSJSDocUnknownType":
      return "?";
    case "TSJSDocNullableType":
      return concat(["?", path.call(print, "typeAnnotation")]);
    case "TSJSDocNonNullableType":
      return concat(["!", path.call(print, "typeAnnotation")]);
    case "TSJSDocFunctionType":
      return concat([
        "function(",
        // The parameters could be here, but typescript-estree doesn't convert them anyway (throws an error).
        "): ",
        path.call(print, "typeAnnotation"),
      ]);

    default:
      /* istanbul ignore next */
      throw new Error("unknown type: " + JSON.stringify(n.type));
  }
}

function printStatementSequence(path, options, print) {
  const printed = [];

  const bodyNode = path.getNode();
  const isClass = bodyNode.type === "ClassBody";

  path.map((stmtPath, i) => {
    const stmt = stmtPath.getValue();

    // Just in case the AST has been modified to contain falsy
    // "statements," it's safer simply to skip them.
    /* istanbul ignore if */
    if (!stmt) {
      return;
    }

    // Skip printing EmptyStatement nodes to avoid leaving stray
    // semicolons lying around.
    if (stmt.type === "EmptyStatement") {
      return;
    }

    const stmtPrinted = print(stmtPath);
    const text = options.originalText;
    const parts = [];

    // in no-semi mode, prepend statement with semicolon if it might break ASI
    // don't prepend the only JSX element in a program with semicolon
    if (
      !options.semi &&
      !isClass &&
      !isTheOnlyJSXElementInMarkdown(options, stmtPath) &&
      stmtNeedsASIProtection(stmtPath, options)
    ) {
      if (stmt.comments && stmt.comments.some((comment) => comment.leading)) {
        parts.push(print(stmtPath, { needsSemi: true }));
      } else {
        parts.push(";", stmtPrinted);
      }
    } else {
      parts.push(stmtPrinted);
    }

    if (!options.semi && isClass) {
      if (classPropMayCauseASIProblems(stmtPath)) {
        parts.push(";");
      } else if (stmt.type === "ClassProperty") {
        const nextChild = bodyNode.body[i + 1];
        if (classChildNeedsASIProtection(nextChild)) {
          parts.push(";");
        }
      }
    }

    if (
      isNextLineEmpty(text, stmt, options.locEnd) &&
      !isLastStatement(stmtPath)
    ) {
      parts.push(hardline);
    }

    printed.push(concat(parts));
  });

  return join(hardline, printed);
}

function printPropertyKey(path, options, print) {
  const node = path.getNode();

  if (node.computed) {
    return concat(["[", path.call(print, "key"), "]"]);
  }

  const parent = path.getParentNode();
  const { key } = node;

  if (
    node.type === "ClassPrivateProperty" &&
    // flow has `Identifier` key, and babel has `PrivateName` key
    key.type === "Identifier"
  ) {
    return concat(["#", path.call(print, "key")]);
  }

  if (options.quoteProps === "consistent" && !needsQuoteProps.has(parent)) {
    const objectHasStringProp = (
      parent.properties ||
      parent.body ||
      parent.members
    ).some(
      (prop) =>
        !prop.computed &&
        prop.key &&
        isStringLiteral(prop.key) &&
        !isStringPropSafeToCoerceToIdentifier(prop, options)
    );
    needsQuoteProps.set(parent, objectHasStringProp);
  }

  if (
    key.type === "Identifier" &&
    (options.parser === "json" ||
      (options.quoteProps === "consistent" && needsQuoteProps.get(parent)))
  ) {
    // a -> "a"
    const prop = printString(JSON.stringify(key.name), options);
    return path.call(
      (keyPath) => comments.printComments(keyPath, () => prop, options),
      "key"
    );
  }

  if (
    isStringPropSafeToCoerceToIdentifier(node, options) &&
    (options.quoteProps === "as-needed" ||
      (options.quoteProps === "consistent" && !needsQuoteProps.get(parent)))
  ) {
    // 'a' -> a
    return path.call(
      (keyPath) => comments.printComments(keyPath, () => key.value, options),
      "key"
    );
  }

  return path.call(print, "key");
}

function printMethod(path, options, print) {
  const node = path.getNode();
  const { kind } = node;
  const value = node.value || node;
  const parts = [];

  if (!kind || kind === "init" || kind === "method" || kind === "constructor") {
    if (value.async) {
      parts.push("async ");
    }
    if (value.generator) {
      parts.push("*");
    }
  } else {
    assert.ok(kind === "get" || kind === "set");

    parts.push(kind, " ");
  }

  parts.push(
    printPropertyKey(path, options, print),
    node.optional || node.key.optional ? "?" : "",
    node === value
      ? printMethodInternal(path, options, print)
      : path.call((path) => printMethodInternal(path, options, print), "value")
  );

  return concat(parts);
}

function printMethodInternal(path, options, print) {
  const parts = [
    printFunctionTypeParameters(path, options, print),
    group(
      concat([
        printFunctionParams(path, print, options),
        printReturnType(path, print, options),
      ])
    ),
  ];

  if (path.getNode().body) {
    parts.push(" ", path.call(print, "body"));
  } else {
    parts.push(options.semi ? ";" : "");
  }

  return concat(parts);
}

function printJestEachTemplateLiteral(node, expressions, options) {
  /**
   * a    | b    | expected
   * ${1} | ${1} | ${2}
   * ${1} | ${2} | ${3}
   * ${2} | ${1} | ${3}
   */
  const headerNames = node.quasis[0].value.raw.trim().split(/\s*\|\s*/);
  if (
    headerNames.length > 1 ||
    headerNames.some((headerName) => headerName.length !== 0)
  ) {
    const parts = [];
    const stringifiedExpressions = expressions.map(
      (doc) =>
        "${" +
        printDocToString(doc, {
          ...options,
          printWidth: Infinity,
          endOfLine: "lf",
        }).formatted +
        "}"
    );

    const tableBody = [{ hasLineBreak: false, cells: [] }];
    for (let i = 1; i < node.quasis.length; i++) {
      const row = tableBody[tableBody.length - 1];
      const correspondingExpression = stringifiedExpressions[i - 1];

      row.cells.push(correspondingExpression);
      if (correspondingExpression.includes("\n")) {
        row.hasLineBreak = true;
      }

      if (node.quasis[i].value.raw.includes("\n")) {
        tableBody.push({ hasLineBreak: false, cells: [] });
      }
    }

    const maxColumnCount = Math.max(
      headerNames.length,
      ...tableBody.map((row) => row.cells.length)
    );

    const maxColumnWidths = Array.from({ length: maxColumnCount }).fill(0);
    const table = [
      { cells: headerNames },
      ...tableBody.filter((row) => row.cells.length !== 0),
    ];
    for (const { cells } of table.filter((row) => !row.hasLineBreak)) {
      cells.forEach((cell, index) => {
        maxColumnWidths[index] = Math.max(
          maxColumnWidths[index],
          getStringWidth(cell)
        );
      });
    }

    parts.push(
      lineSuffixBoundary,
      "`",
      indent(
        concat([
          hardline,
          join(
            hardline,
            table.map((row) =>
              join(
                " | ",
                row.cells.map((cell, index) =>
                  row.hasLineBreak
                    ? cell
                    : cell +
                      " ".repeat(maxColumnWidths[index] - getStringWidth(cell))
                )
              )
            )
          ),
        ])
      ),
      hardline,
      "`"
    );
    return concat(parts);
  }
}

function printTypeAnnotation(path, options, print) {
  const node = path.getValue();
  if (!node.typeAnnotation) {
    return "";
  }

  const parentNode = path.getParentNode();
  const isDefinite =
    node.definite ||
    (parentNode &&
      parentNode.type === "VariableDeclarator" &&
      parentNode.definite);

  const isFunctionDeclarationIdentifier =
    parentNode.type === "DeclareFunction" && parentNode.id === node;

  if (
    isFlowAnnotationComment(options.originalText, node.typeAnnotation, options)
  ) {
    return concat([" /*: ", path.call(print, "typeAnnotation"), " */"]);
  }

  return concat([
    isFunctionDeclarationIdentifier ? "" : isDefinite ? "!: " : ": ",
    path.call(print, "typeAnnotation"),
  ]);
}

function printFunctionParams(path, print, options, expandArg, printTypeParams) {
  const fun = path.getValue();
  const parent = path.getParentNode();
  const paramsField = fun.parameters ? "parameters" : "params";
  const isParametersInTestCall = isTestCall(parent);
  const shouldHugParameters = shouldHugArguments(fun);
  const shouldExpandParameters =
    expandArg &&
    !(fun[paramsField] && fun[paramsField].some((n) => n.comments));

  const typeParams = printTypeParams
    ? printFunctionTypeParameters(path, options, print)
    : "";

  let printed = [];
  if (fun[paramsField]) {
    const lastArgIndex = fun[paramsField].length - 1;

    printed = path.map((childPath, index) => {
      const parts = [];
      const param = childPath.getValue();

      parts.push(print(childPath));

      if (index === lastArgIndex) {
        if (fun.rest) {
          parts.push(",", line);
        }
      } else if (
        isParametersInTestCall ||
        shouldHugParameters ||
        shouldExpandParameters
      ) {
        parts.push(", ");
      } else if (isNextLineEmpty(options.originalText, param, options.locEnd)) {
        parts.push(",", hardline, hardline);
      } else {
        parts.push(",", line);
      }

      return concat(parts);
    }, paramsField);
  }

  if (fun.rest) {
    printed.push(concat(["...", path.call(print, "rest")]));
  }

  if (printed.length === 0) {
    return concat([
      typeParams,
      "(",
      comments.printDanglingComments(
        path,
        options,
        /* sameIndent */ true,
        (comment) =>
          getNextNonSpaceNonCommentCharacter(
            options.originalText,
            comment,
            options.locEnd
          ) === ")"
      ),
      ")",
    ]);
  }

  const lastParam = getLast(fun[paramsField]);

  // If the parent is a call with the first/last argument expansion and this is the
  // params of the first/last argument, we don't want the arguments to break and instead
  // want the whole expression to be on a new line.
  //
  // Good:                 Bad:
  //   verylongcall(         verylongcall((
  //     (a, b) => {           a,
  //     }                     b,
  //   })                    ) => {
  //                         })
  if (shouldExpandParameters) {
    return group(
      concat([
        removeLines(typeParams),
        "(",
        concat(printed.map(removeLines)),
        ")",
      ])
    );
  }

  // Single object destructuring should hug
  //
  // function({
  //   a,
  //   b,
  //   c
  // }) {}
  const hasNotParameterDecorator = fun[paramsField].every(
    (param) => !param.decorators
  );
  if (shouldHugParameters && hasNotParameterDecorator) {
    return concat([typeParams, "(", concat(printed), ")"]);
  }

  // don't break in specs, eg; `it("should maintain parens around done even when long", (done) => {})`
  if (isParametersInTestCall) {
    return concat([typeParams, "(", concat(printed), ")"]);
  }

  const isFlowShorthandWithOneArg =
    (isObjectTypePropertyAFunction(parent, options) ||
      isTypeAnnotationAFunction(parent, options) ||
      parent.type === "TypeAlias" ||
      parent.type === "UnionTypeAnnotation" ||
      parent.type === "TSUnionType" ||
      parent.type === "IntersectionTypeAnnotation" ||
      (parent.type === "FunctionTypeAnnotation" &&
        parent.returnType === fun)) &&
    fun[paramsField].length === 1 &&
    fun[paramsField][0].name === null &&
    fun[paramsField][0].typeAnnotation &&
    fun.typeParameters === null &&
    isSimpleFlowType(fun[paramsField][0].typeAnnotation) &&
    !fun.rest;

  if (isFlowShorthandWithOneArg) {
    if (options.arrowParens === "always") {
      return concat(["(", concat(printed), ")"]);
    }
    return concat(printed);
  }

  const canHaveTrailingComma =
    !(lastParam && lastParam.type === "RestElement") && !fun.rest;

  return concat([
    typeParams,
    "(",
    indent(concat([softline, concat(printed)])),
    ifBreak(
      canHaveTrailingComma && shouldPrintComma(options, "all") ? "," : ""
    ),
    softline,
    ")",
  ]);
}

function shouldPrintParamsWithoutParens(path, options) {
  if (options.arrowParens === "always") {
    return false;
  }

  if (options.arrowParens === "avoid") {
    const node = path.getValue();
    return canPrintParamsWithoutParens(node);
  }

  // Fallback default; should be unreachable
  return false;
}

function canPrintParamsWithoutParens(node) {
  return (
    node.params.length === 1 &&
    !node.rest &&
    !node.typeParameters &&
    !hasDanglingComments(node) &&
    node.params[0].type === "Identifier" &&
    !node.params[0].typeAnnotation &&
    !node.params[0].comments &&
    !node.params[0].optional &&
    !node.predicate &&
    !node.returnType
  );
}

function printFunctionDeclaration(path, print, options) {
  const n = path.getValue();
  const parts = [];

  if (n.async) {
    parts.push("async ");
  }

  if (n.generator) {
    parts.push("function* ");
  } else {
    parts.push("function ");
  }

  if (n.id) {
    parts.push(path.call(print, "id"));
  }

  parts.push(
    printFunctionTypeParameters(path, options, print),
    group(
      concat([
        printFunctionParams(path, print, options),
        printReturnType(path, print, options),
      ])
    ),
    n.body ? " " : "",
    path.call(print, "body")
  );

  return concat(parts);
}

function printReturnType(path, print, options) {
  const n = path.getValue();
  const returnType = path.call(print, "returnType");

  if (
    n.returnType &&
    isFlowAnnotationComment(options.originalText, n.returnType, options)
  ) {
    return concat([" /*: ", returnType, " */"]);
  }

  const parts = [returnType];

  // prepend colon to TypeScript type annotation
  if (n.returnType && n.returnType.typeAnnotation) {
    parts.unshift(": ");
  }

  if (n.predicate) {
    // The return type will already add the colon, but otherwise we
    // need to do it ourselves
    parts.push(n.returnType ? " " : ": ", path.call(print, "predicate"));
  }

  return concat(parts);
}

function printExportDeclaration(path, options, print) {
  const decl = path.getValue();
  const semi = options.semi ? ";" : "";
  const parts = ["export "];

  const isDefault = decl.default || decl.type === "ExportDefaultDeclaration";

  if (isDefault) {
    parts.push("default ");
  }

  parts.push(
    comments.printDanglingComments(path, options, /* sameIndent */ true)
  );

  if (needsHardlineAfterDanglingComment(decl)) {
    parts.push(hardline);
  }

  if (decl.declaration) {
    parts.push(path.call(print, "declaration"));

    if (
      isDefault &&
      decl.declaration.type !== "ClassDeclaration" &&
      decl.declaration.type !== "FunctionDeclaration" &&
      decl.declaration.type !== "TSInterfaceDeclaration" &&
      decl.declaration.type !== "DeclareClass" &&
      decl.declaration.type !== "DeclareFunction" &&
      decl.declaration.type !== "TSDeclareFunction"
    ) {
      parts.push(semi);
    }
  } else {
    if (decl.specifiers && decl.specifiers.length > 0) {
      const specifiers = [];
      const defaultSpecifiers = [];
      const namespaceSpecifiers = [];
      path.each((specifierPath) => {
        const specifierType = path.getValue().type;
        if (specifierType === "ExportSpecifier") {
          specifiers.push(print(specifierPath));
        } else if (specifierType === "ExportDefaultSpecifier") {
          defaultSpecifiers.push(print(specifierPath));
        } else if (specifierType === "ExportNamespaceSpecifier") {
          namespaceSpecifiers.push(concat(["* as ", print(specifierPath)]));
        }
      }, "specifiers");

      const isNamespaceFollowed =
        namespaceSpecifiers.length !== 0 && specifiers.length !== 0;

      const isDefaultFollowed =
        defaultSpecifiers.length !== 0 &&
        (namespaceSpecifiers.length !== 0 || specifiers.length !== 0);

      const canBreak =
        specifiers.length > 1 ||
        defaultSpecifiers.length > 0 ||
        (decl.specifiers && decl.specifiers.some((node) => node.comments));

      let printed = "";
      if (specifiers.length !== 0) {
        if (canBreak) {
          printed = group(
            concat([
              "{",
              indent(
                concat([
                  options.bracketSpacing ? line : softline,
                  join(concat([",", line]), specifiers),
                ])
              ),
              ifBreak(shouldPrintComma(options) ? "," : ""),
              options.bracketSpacing ? line : softline,
              "}",
            ])
          );
        } else {
          printed = concat([
            "{",
            options.bracketSpacing ? " " : "",
            concat(specifiers),
            options.bracketSpacing ? " " : "",
            "}",
          ]);
        }
      }

      parts.push(
        decl.exportKind === "type" ? "type " : "",
        concat(defaultSpecifiers),
        concat([isDefaultFollowed ? ", " : ""]),
        concat(namespaceSpecifiers),
        concat([isNamespaceFollowed ? ", " : ""]),
        printed
      );
    } else {
      parts.push("{}");
    }

    if (decl.source) {
      parts.push(" from ", path.call(print, "source"));
    }

    parts.push(semi);
  }

  return concat(parts);
}

function printFlowDeclaration(path, parts) {
  const parentExportDecl = getParentExportDeclaration(path);

  if (parentExportDecl) {
    assert.strictEqual(parentExportDecl.type, "DeclareExportDeclaration");
  } else {
    // If the parent node has type DeclareExportDeclaration, then it
    // will be responsible for printing the "declare" token. Otherwise
    // it needs to be printed with this non-exported declaration node.
    parts.unshift("declare ");
  }

  return concat(parts);
}

function printTypeScriptModifiers(path, options, print) {
  const n = path.getValue();
  if (!n.modifiers || !n.modifiers.length) {
    return "";
  }
  return concat([join(" ", path.map(print, "modifiers")), " "]);
}

function printTypeParameters(path, options, print, paramsKey) {
  const n = path.getValue();

  if (!n[paramsKey]) {
    return "";
  }

  // for TypeParameterDeclaration typeParameters is a single node
  if (!Array.isArray(n[paramsKey])) {
    return path.call(print, paramsKey);
  }

  const grandparent = path.getNode(2);
  const greatGrandParent = path.getNode(3);
  const greatGreatGrandParent = path.getNode(4);

  const isParameterInTestCall = grandparent != null && isTestCall(grandparent);

  const shouldInline =
    isParameterInTestCall ||
    n[paramsKey].length === 0 ||
    (n[paramsKey].length === 1 &&
      (shouldHugType(n[paramsKey][0]) ||
        (n[paramsKey][0].type === "GenericTypeAnnotation" &&
          shouldHugType(n[paramsKey][0].id)) ||
        (n[paramsKey][0].type === "TSTypeReference" &&
          shouldHugType(n[paramsKey][0].typeName)) ||
        n[paramsKey][0].type === "NullableTypeAnnotation" ||
        // See https://github.com/prettier/prettier/pull/6467 for the context.
        (greatGreatGrandParent &&
          greatGreatGrandParent.type === "VariableDeclarator" &&
          grandparent.type === "TSTypeAnnotation" &&
          greatGrandParent.type !== "ArrowFunctionExpression" &&
          n[paramsKey][0].type !== "TSUnionType" &&
          n[paramsKey][0].type !== "UnionTypeAnnotation" &&
          n[paramsKey][0].type !== "TSIntersectionType" &&
          n[paramsKey][0].type !== "IntersectionTypeAnnotation" &&
          n[paramsKey][0].type !== "TSConditionalType" &&
          n[paramsKey][0].type !== "TSMappedType" &&
          n[paramsKey][0].type !== "TSTypeOperator" &&
          n[paramsKey][0].type !== "TSIndexedAccessType" &&
          n[paramsKey][0].type !== "TSArrayType")));

  function printDanglingCommentsForInline(n) {
    if (!hasDanglingComments(n)) {
      return "";
    }
    const hasOnlyBlockComments = n.comments.every(
      handleComments.isBlockComment
    );
    const printed = comments.printDanglingComments(
      path,
      options,
      /* sameIndent */ hasOnlyBlockComments
    );
    if (hasOnlyBlockComments) {
      return printed;
    }
    return concat([printed, hardline]);
  }

  if (shouldInline) {
    return concat([
      "<",
      join(", ", path.map(print, paramsKey)),
      printDanglingCommentsForInline(n),
      ">",
    ]);
  }

  return group(
    concat([
      "<",
      indent(
        concat([
          softline,
          join(concat([",", line]), path.map(print, paramsKey)),
        ])
      ),
      ifBreak(
        options.parser !== "typescript" &&
          options.parser !== "babel-ts" &&
          shouldPrintComma(options, "all")
          ? ","
          : ""
      ),
      softline,
      ">",
    ])
  );
}

function printClass(path, options, print) {
  const n = path.getValue();
  const parts = [];

  if (n.abstract) {
    parts.push("abstract ");
  }

  parts.push("class");

  if (n.id) {
    parts.push(" ", path.call(print, "id"));
  }

  parts.push(path.call(print, "typeParameters"));

  const partsGroup = [];
  if (n.superClass) {
    const printed = concat([
      "extends ",
      path.call(print, "superClass"),
      path.call(print, "superTypeParameters"),
    ]);
    // Keep old behaviour of extends in same line
    // If there is only on extends and there are not comments
    if (
      (!n.implements || n.implements.length === 0) &&
      (!n.superClass.comments || n.superClass.comments.length === 0)
    ) {
      parts.push(
        concat([
          " ",
          path.call(
            (superClass) =>
              comments.printComments(superClass, () => printed, options),
            "superClass"
          ),
        ])
      );
    } else {
      partsGroup.push(
        group(
          concat([
            line,
            path.call(
              (superClass) =>
                comments.printComments(superClass, () => printed, options),
              "superClass"
            ),
          ])
        )
      );
    }
  } else if (n.extends && n.extends.length > 0) {
    parts.push(" extends ", join(", ", path.map(print, "extends")));
  }

  if (n.mixins && n.mixins.length > 0) {
    partsGroup.push(
      line,
      "mixins ",
      group(indent(join(concat([",", line]), path.map(print, "mixins"))))
    );
  }

  if (n.implements && n.implements.length > 0) {
    partsGroup.push(
      line,
      "implements",
      group(
        indent(
          concat([
            line,
            join(concat([",", line]), path.map(print, "implements")),
          ])
        )
      )
    );
  }

  if (partsGroup.length > 0) {
    parts.push(group(indent(concat(partsGroup))));
  }

  if (
    n.body &&
    n.body.comments &&
    hasLeadingOwnLineComment(options.originalText, n.body, options)
  ) {
    parts.push(hardline);
  } else {
    parts.push(" ");
  }
  parts.push(path.call(print, "body"));

  return parts;
}

function separatorNoWhitespace(
  isFacebookTranslationTag,
  child,
  childNode,
  nextNode
) {
  if (isFacebookTranslationTag) {
    return "";
  }

  if (
    (childNode.type === "JSXElement" && !childNode.closingElement) ||
    (nextNode && nextNode.type === "JSXElement" && !nextNode.closingElement)
  ) {
    return child.length === 1 ? softline : hardline;
  }

  return softline;
}

function separatorWithWhitespace(
  isFacebookTranslationTag,
  child,
  childNode,
  nextNode
) {
  if (isFacebookTranslationTag) {
    return hardline;
  }

  if (child.length === 1) {
    return (childNode.type === "JSXElement" && !childNode.closingElement) ||
      (nextNode && nextNode.type === "JSXElement" && !nextNode.closingElement)
      ? hardline
      : softline;
  }

  return hardline;
}

// JSX Children are strange, mostly for two reasons:
// 1. JSX reads newlines into string values, instead of skipping them like JS
// 2. up to one whitespace between elements within a line is significant,
//    but not between lines.
//
// Leading, trailing, and lone whitespace all need to
// turn themselves into the rather ugly `{' '}` when breaking.
//
// We print JSX using the `fill` doc primitive.
// This requires that we give it an array of alternating
// content and whitespace elements.
// To ensure this we add dummy `""` content elements as needed.
function printJSXChildren(
  path,
  options,
  print,
  jsxWhitespace,
  isFacebookTranslationTag
) {
  const n = path.getValue();
  const children = [];

  // using `map` instead of `each` because it provides `i`
  path.map((childPath, i) => {
    const child = childPath.getValue();
    if (isLiteral(child)) {
      const text = rawText(child);

      // Contains a non-whitespace character
      if (isMeaningfulJSXText(child)) {
        const words = text.split(matchJsxWhitespaceRegex);

        // Starts with whitespace
        if (words[0] === "") {
          children.push("");
          words.shift();
          if (/\n/.test(words[0])) {
            const next = n.children[i + 1];
            children.push(
              separatorWithWhitespace(
                isFacebookTranslationTag,
                words[1],
                child,
                next
              )
            );
          } else {
            children.push(jsxWhitespace);
          }
          words.shift();
        }

        let endWhitespace;
        // Ends with whitespace
        if (getLast(words) === "") {
          words.pop();
          endWhitespace = words.pop();
        }

        // This was whitespace only without a new line.
        if (words.length === 0) {
          return;
        }

        words.forEach((word, i) => {
          if (i % 2 === 1) {
            children.push(line);
          } else {
            children.push(word);
          }
        });

        if (endWhitespace !== undefined) {
          if (/\n/.test(endWhitespace)) {
            const next = n.children[i + 1];
            children.push(
              separatorWithWhitespace(
                isFacebookTranslationTag,
                getLast(children),
                child,
                next
              )
            );
          } else {
            children.push(jsxWhitespace);
          }
        } else {
          const next = n.children[i + 1];
          children.push(
            separatorNoWhitespace(
              isFacebookTranslationTag,
              getLast(children),
              child,
              next
            )
          );
        }
      } else if (/\n/.test(text)) {
        // Keep (up to one) blank line between tags/expressions/text.
        // Note: We don't keep blank lines between text elements.
        if (text.match(/\n/g).length > 1) {
          children.push("");
          children.push(hardline);
        }
      } else {
        children.push("");
        children.push(jsxWhitespace);
      }
    } else {
      const printedChild = print(childPath);
      children.push(printedChild);

      const next = n.children[i + 1];
      const directlyFollowedByMeaningfulText =
        next && isMeaningfulJSXText(next);
      if (directlyFollowedByMeaningfulText) {
        const firstWord = rawText(next)
          .trim()
          .split(matchJsxWhitespaceRegex)[0];
        children.push(
          separatorNoWhitespace(
            isFacebookTranslationTag,
            firstWord,
            child,
            next
          )
        );
      } else {
        children.push(hardline);
      }
    }
  }, "children");

  return children;
}

// JSX expands children from the inside-out, instead of the outside-in.
// This is both to break children before attributes,
// and to ensure that when children break, their parents do as well.
//
// Any element that is written without any newlines and fits on a single line
// is left that way.
// Not only that, any user-written-line containing multiple JSX siblings
// should also be kept on one line if possible,
// so each user-written-line is wrapped in its own group.
//
// Elements that contain newlines or don't fit on a single line (recursively)
// are fully-split, using hardline and shouldBreak: true.
//
// To support that case properly, all leading and trailing spaces
// are stripped from the list of children, and replaced with a single hardline.
function printJSXElement(path, options, print) {
  const n = path.getValue();

  if (n.type === "JSXElement" && isEmptyJSXElement(n)) {
    return concat([
      path.call(print, "openingElement"),
      path.call(print, "closingElement"),
    ]);
  }

  const openingLines =
    n.type === "JSXElement"
      ? path.call(print, "openingElement")
      : path.call(print, "openingFragment");
  const closingLines =
    n.type === "JSXElement"
      ? path.call(print, "closingElement")
      : path.call(print, "closingFragment");

  if (
    n.children.length === 1 &&
    n.children[0].type === "JSXExpressionContainer" &&
    (n.children[0].expression.type === "TemplateLiteral" ||
      n.children[0].expression.type === "TaggedTemplateExpression")
  ) {
    return concat([
      openingLines,
      concat(path.map(print, "children")),
      closingLines,
    ]);
  }

  // Convert `{" "}` to text nodes containing a space.
  // This makes it easy to turn them into `jsxWhitespace` which
  // can then print as either a space or `{" "}` when breaking.
  n.children = n.children.map((child) => {
    if (isJSXWhitespaceExpression(child)) {
      return {
        type: "JSXText",
        value: " ",
        raw: " ",
      };
    }
    return child;
  });

  const containsTag = n.children.filter(isJSXNode).length > 0;
  const containsMultipleExpressions =
    n.children.filter((child) => child.type === "JSXExpressionContainer")
      .length > 1;
  const containsMultipleAttributes =
    n.type === "JSXElement" && n.openingElement.attributes.length > 1;

  // Record any breaks. Should never go from true to false, only false to true.
  let forcedBreak =
    willBreak(openingLines) ||
    containsTag ||
    containsMultipleAttributes ||
    containsMultipleExpressions;

  const isMdxBlock = path.getParentNode().rootMarker === "mdx";

  const rawJsxWhitespace = options.singleQuote ? "{' '}" : '{" "}';
  const jsxWhitespace = isMdxBlock
    ? concat([" "])
    : ifBreak(concat([rawJsxWhitespace, softline]), " ");

  const isFacebookTranslationTag =
    n.openingElement &&
    n.openingElement.name &&
    n.openingElement.name.name === "fbt";

  const children = printJSXChildren(
    path,
    options,
    print,
    jsxWhitespace,
    isFacebookTranslationTag
  );

  const containsText = n.children.some((child) => isMeaningfulJSXText(child));

  // We can end up we multiple whitespace elements with empty string
  // content between them.
  // We need to remove empty whitespace and softlines before JSX whitespace
  // to get the correct output.
  for (let i = children.length - 2; i >= 0; i--) {
    const isPairOfEmptyStrings = children[i] === "" && children[i + 1] === "";
    const isPairOfHardlines =
      children[i] === hardline &&
      children[i + 1] === "" &&
      children[i + 2] === hardline;
    const isLineFollowedByJSXWhitespace =
      (children[i] === softline || children[i] === hardline) &&
      children[i + 1] === "" &&
      children[i + 2] === jsxWhitespace;
    const isJSXWhitespaceFollowedByLine =
      children[i] === jsxWhitespace &&
      children[i + 1] === "" &&
      (children[i + 2] === softline || children[i + 2] === hardline);
    const isDoubleJSXWhitespace =
      children[i] === jsxWhitespace &&
      children[i + 1] === "" &&
      children[i + 2] === jsxWhitespace;
    const isPairOfHardOrSoftLines =
      (children[i] === softline &&
        children[i + 1] === "" &&
        children[i + 2] === hardline) ||
      (children[i] === hardline &&
        children[i + 1] === "" &&
        children[i + 2] === softline);

    if (
      (isPairOfHardlines && containsText) ||
      isPairOfEmptyStrings ||
      isLineFollowedByJSXWhitespace ||
      isDoubleJSXWhitespace ||
      isPairOfHardOrSoftLines
    ) {
      children.splice(i, 2);
    } else if (isJSXWhitespaceFollowedByLine) {
      children.splice(i + 1, 2);
    }
  }

  // Trim trailing lines (or empty strings)
  while (
    children.length &&
    (isLineNext(getLast(children)) || isEmpty(getLast(children)))
  ) {
    children.pop();
  }

  // Trim leading lines (or empty strings)
  while (
    children.length &&
    (isLineNext(children[0]) || isEmpty(children[0])) &&
    (isLineNext(children[1]) || isEmpty(children[1]))
  ) {
    children.shift();
    children.shift();
  }

  // Tweak how we format children if outputting this element over multiple lines.
  // Also detect whether we will force this element to output over multiple lines.
  const multilineChildren = [];
  children.forEach((child, i) => {
    // There are a number of situations where we need to ensure we display
    // whitespace as `{" "}` when outputting this element over multiple lines.
    if (child === jsxWhitespace) {
      if (i === 1 && children[i - 1] === "") {
        if (children.length === 2) {
          // Solitary whitespace
          multilineChildren.push(rawJsxWhitespace);
          return;
        }
        // Leading whitespace
        multilineChildren.push(concat([rawJsxWhitespace, hardline]));
        return;
      } else if (i === children.length - 1) {
        // Trailing whitespace
        multilineChildren.push(rawJsxWhitespace);
        return;
      } else if (children[i - 1] === "" && children[i - 2] === hardline) {
        // Whitespace after line break
        multilineChildren.push(rawJsxWhitespace);
        return;
      }
    }

    multilineChildren.push(child);

    if (willBreak(child)) {
      forcedBreak = true;
    }
  });

  // If there is text we use `fill` to fit as much onto each line as possible.
  // When there is no text (just tags and expressions) we use `group`
  // to output each on a separate line.
  const content = containsText
    ? fill(multilineChildren)
    : group(concat(multilineChildren), { shouldBreak: true });

  if (isMdxBlock) {
    return content;
  }

  const multiLineElem = group(
    concat([
      openingLines,
      indent(concat([hardline, content])),
      hardline,
      closingLines,
    ])
  );

  if (forcedBreak) {
    return multiLineElem;
  }

  return conditionalGroup([
    group(concat([openingLines, concat(children), closingLines])),
    multiLineElem,
  ]);
}

function maybeWrapJSXElementInParens(path, elem, options) {
  const parent = path.getParentNode();
  if (!parent) {
    return elem;
  }

  const NO_WRAP_PARENTS = {
    ArrayExpression: true,
    JSXAttribute: true,
    JSXElement: true,
    JSXExpressionContainer: true,
    JSXFragment: true,
    ExpressionStatement: true,
    CallExpression: true,
    OptionalCallExpression: true,
    ConditionalExpression: true,
    JsExpressionRoot: true,
  };
  if (NO_WRAP_PARENTS[parent.type]) {
    return elem;
  }

  const shouldBreak = path.match(
    undefined,
    (node) => node.type === "ArrowFunctionExpression",
    isCallOrOptionalCallExpression,
    (node) => node.type === "JSXExpressionContainer"
  );

  const needsParens = pathNeedsParens(path, options);

  return group(
    concat([
      needsParens ? "" : ifBreak("("),
      indent(concat([softline, elem])),
      softline,
      needsParens ? "" : ifBreak(")"),
    ]),
    { shouldBreak }
  );
}

function shouldInlineLogicalExpression(node) {
  if (node.type !== "LogicalExpression") {
    return false;
  }

  if (
    node.right.type === "ObjectExpression" &&
    node.right.properties.length !== 0
  ) {
    return true;
  }

  if (
    node.right.type === "ArrayExpression" &&
    node.right.elements.length !== 0
  ) {
    return true;
  }

  if (isJSXNode(node.right)) {
    return true;
  }

  return false;
}

// For binary expressions to be consistent, we need to group
// subsequent operators with the same precedence level under a single
// group. Otherwise they will be nested such that some of them break
// onto new lines but not all. Operators with the same precedence
// level should either all break or not. Because we group them by
// precedence level and the AST is structured based on precedence
// level, things are naturally broken up correctly, i.e. `&&` is
// broken before `+`.
function printBinaryishExpressions(
  path,
  print,
  options,
  isNested,
  isInsideParenthesis
) {
  let parts = [];
  const node = path.getValue();

  // We treat BinaryExpression and LogicalExpression nodes the same.
  if (isBinaryish(node)) {
    // Put all operators with the same precedence level in the same
    // group. The reason we only need to do this with the `left`
    // expression is because given an expression like `1 + 2 - 3`, it
    // is always parsed like `((1 + 2) - 3)`, meaning the `left` side
    // is where the rest of the expression will exist. Binary
    // expressions on the right side mean they have a difference
    // precedence level and should be treated as a separate group, so
    // print them normally. (This doesn't hold for the `**` operator,
    // which is unique in that it is right-associative.)
    if (shouldFlatten(node.operator, node.left.operator)) {
      // Flatten them out by recursively calling this function.
      parts = parts.concat(
        path.call(
          (left) =>
            printBinaryishExpressions(
              left,
              print,
              options,
              /* isNested */ true,
              isInsideParenthesis
            ),
          "left"
        )
      );
    } else {
      parts.push(path.call(print, "left"));
    }

    const shouldInline = shouldInlineLogicalExpression(node);
    const lineBeforeOperator =
      (node.operator === "|>" ||
        node.type === "NGPipeExpression" ||
        (node.operator === "|" && options.parser === "__vue_expression")) &&
      !hasLeadingOwnLineComment(options.originalText, node.right, options);

    const operator = node.type === "NGPipeExpression" ? "|" : node.operator;
    const rightSuffix =
      node.type === "NGPipeExpression" && node.arguments.length !== 0
        ? group(
            indent(
              concat([
                softline,
                ": ",
                join(
                  concat([softline, ":", ifBreak(" ")]),
                  path
                    .map(print, "arguments")
                    .map((arg) => align(2, group(arg)))
                ),
              ])
            )
          )
        : "";

    const right = shouldInline
      ? concat([operator, " ", path.call(print, "right"), rightSuffix])
      : concat([
          lineBeforeOperator ? softline : "",
          operator,
          lineBeforeOperator ? " " : line,
          path.call(print, "right"),
          rightSuffix,
        ]);

    // If there's only a single binary expression, we want to create a group
    // in order to avoid having a small right part like -1 be on its own line.
    const parent = path.getParentNode();
    const shouldGroup =
      !(isInsideParenthesis && node.type === "LogicalExpression") &&
      parent.type !== node.type &&
      node.left.type !== node.type &&
      node.right.type !== node.type;

    parts.push(" ", shouldGroup ? group(right) : right);

    // The root comments are already printed, but we need to manually print
    // the other ones since we don't call the normal print on BinaryExpression,
    // only for the left and right parts
    if (isNested && node.comments) {
      parts = comments.printComments(path, () => concat(parts), options);
    }
  } else {
    // Our stopping case. Simply print the node normally.
    parts.push(path.call(print));
  }

  return parts;
}

function printAssignmentRight(leftNode, rightNode, printedRight, options) {
  if (hasLeadingOwnLineComment(options.originalText, rightNode, options)) {
    return indent(concat([line, printedRight]));
  }

  const canBreak =
    (isBinaryish(rightNode) && !shouldInlineLogicalExpression(rightNode)) ||
    (rightNode.type === "ConditionalExpression" &&
      isBinaryish(rightNode.test) &&
      !shouldInlineLogicalExpression(rightNode.test)) ||
    rightNode.type === "StringLiteralTypeAnnotation" ||
    (rightNode.type === "ClassExpression" &&
      rightNode.decorators &&
      rightNode.decorators.length) ||
    ((leftNode.type === "Identifier" ||
      isStringLiteral(leftNode) ||
      leftNode.type === "MemberExpression") &&
      (isStringLiteral(rightNode) || isMemberExpressionChain(rightNode)) &&
      // do not put values on a separate line from the key in json
      options.parser !== "json" &&
      options.parser !== "json5") ||
    rightNode.type === "SequenceExpression";

  if (canBreak) {
    return group(indent(concat([line, printedRight])));
  }

  return concat([" ", printedRight]);
}

function printAssignment(
  leftNode,
  printedLeft,
  operator,
  rightNode,
  printedRight,
  options
) {
  if (!rightNode) {
    return printedLeft;
  }

  const printed = printAssignmentRight(
    leftNode,
    rightNode,
    printedRight,
    options
  );

  return group(concat([printedLeft, operator, printed]));
}

function adjustClause(node, clause, forceSpace) {
  if (node.type === "EmptyStatement") {
    return ";";
  }

  if (node.type === "BlockStatement" || forceSpace) {
    return concat([" ", clause]);
  }

  return indent(concat([line, clause]));
}

function nodeStr(node, options, isFlowOrTypeScriptDirectiveLiteral) {
  const raw = rawText(node);
  const isDirectiveLiteral =
    isFlowOrTypeScriptDirectiveLiteral || node.type === "DirectiveLiteral";
  return printString(raw, options, isDirectiveLiteral);
}

function printRegex(node) {
  const flags = node.flags.split("").sort().join("");
  return `/${node.pattern}/${flags}`;
}

function exprNeedsASIProtection(path, options) {
  const node = path.getValue();

  const maybeASIProblem =
    pathNeedsParens(path, options) ||
    node.type === "ParenthesizedExpression" ||
    node.type === "TypeCastExpression" ||
    (node.type === "ArrowFunctionExpression" &&
      !shouldPrintParamsWithoutParens(path, options)) ||
    node.type === "ArrayExpression" ||
    node.type === "ArrayPattern" ||
    (node.type === "UnaryExpression" &&
      node.prefix &&
      (node.operator === "+" || node.operator === "-")) ||
    node.type === "TemplateLiteral" ||
    node.type === "TemplateElement" ||
    isJSXNode(node) ||
    (node.type === "BindExpression" && !node.object) ||
    node.type === "RegExpLiteral" ||
    (node.type === "Literal" && node.pattern) ||
    (node.type === "Literal" && node.regex);

  if (maybeASIProblem) {
    return true;
  }

  if (!hasNakedLeftSide(node)) {
    return false;
  }

  return path.call(
    (childPath) => exprNeedsASIProtection(childPath, options),
    ...getLeftSidePathName(path, node)
  );
}

function stmtNeedsASIProtection(path, options) {
  const node = path.getNode();

  if (node.type !== "ExpressionStatement") {
    return false;
  }

  return path.call(
    (childPath) => exprNeedsASIProtection(childPath, options),
    "expression"
  );
}

function shouldHugType(node) {
  if (isSimpleFlowType(node) || isObjectType(node)) {
    return true;
  }

  if (node.type === "UnionTypeAnnotation" || node.type === "TSUnionType") {
    const voidCount = node.types.filter(
      (n) =>
        n.type === "VoidTypeAnnotation" ||
        n.type === "TSVoidKeyword" ||
        n.type === "NullLiteralTypeAnnotation" ||
        n.type === "TSNullKeyword"
    ).length;

    const hasObject = node.types.some(
      (n) =>
        n.type === "ObjectTypeAnnotation" ||
        n.type === "TSTypeLiteral" ||
        // This is a bit aggressive but captures Array<{x}>
        n.type === "GenericTypeAnnotation" ||
        n.type === "TSTypeReference"
    );

    if (node.types.length - 1 === voidCount && hasObject) {
      return true;
    }
  }

  return false;
}

function shouldHugArguments(fun) {
  if (!fun || fun.rest) {
    return false;
  }
  const params = fun.params || fun.parameters;
  if (!params || params.length !== 1) {
    return false;
  }
  const param = params[0];
  return (
    !param.comments &&
    (param.type === "ObjectPattern" ||
      param.type === "ArrayPattern" ||
      (param.type === "Identifier" &&
        param.typeAnnotation &&
        (param.typeAnnotation.type === "TypeAnnotation" ||
          param.typeAnnotation.type === "TSTypeAnnotation") &&
        isObjectType(param.typeAnnotation.typeAnnotation)) ||
      (param.type === "FunctionTypeParam" &&
        isObjectType(param.typeAnnotation)) ||
      (param.type === "AssignmentPattern" &&
        (param.left.type === "ObjectPattern" ||
          param.left.type === "ArrayPattern") &&
        (param.right.type === "Identifier" ||
          (param.right.type === "ObjectExpression" &&
            param.right.properties.length === 0) ||
          (param.right.type === "ArrayExpression" &&
            param.right.elements.length === 0))))
  );
}

function printArrayItems(path, options, printPath, print) {
  const printedElements = [];
  let separatorParts = [];

  path.each((childPath) => {
    printedElements.push(concat(separatorParts));
    printedElements.push(group(print(childPath)));

    separatorParts = [",", line];
    if (
      childPath.getValue() &&
      isNextLineEmpty(
        options.originalText,
        childPath.getValue(),
        options.locEnd
      )
    ) {
      separatorParts.push(softline);
    }
  }, printPath);

  return concat(printedElements);
}

function printReturnAndThrowArgument(path, options, print) {
  const node = path.getValue();
  const semi = options.semi ? ";" : "";
  const parts = [];

  if (node.argument) {
    if (returnArgumentHasLeadingComment(options, node.argument)) {
      parts.push(
        concat([
          " (",
          indent(concat([hardline, path.call(print, "argument")])),
          hardline,
          ")",
        ])
      );
    } else if (
      isBinaryish(node.argument) ||
      node.argument.type === "SequenceExpression"
    ) {
      parts.push(
        group(
          concat([
            ifBreak(" (", " "),
            indent(concat([softline, path.call(print, "argument")])),
            softline,
            ifBreak(")"),
          ])
        )
      );
    } else {
      parts.push(" ", path.call(print, "argument"));
    }
  }

  const lastComment =
    Array.isArray(node.comments) && node.comments[node.comments.length - 1];
  const isLastCommentLine =
    lastComment &&
    (lastComment.type === "CommentLine" || lastComment.type === "Line");

  if (isLastCommentLine) {
    parts.push(semi);
  }

  if (hasDanglingComments(node)) {
    parts.push(
      " ",
      comments.printDanglingComments(path, options, /* sameIndent */ true)
    );
  }

  if (!isLastCommentLine) {
    parts.push(semi);
  }

  return concat(parts);
}

function willPrintOwnComments(path /*, options */) {
  const node = path.getValue();
  const parent = path.getParentNode();

  return (
    ((node &&
      (isJSXNode(node) ||
        hasFlowShorthandAnnotationComment(node) ||
        (parent &&
          (parent.type === "CallExpression" ||
            parent.type === "OptionalCallExpression") &&
          (hasFlowAnnotationComment(node.leadingComments) ||
            hasFlowAnnotationComment(node.trailingComments))))) ||
      (parent &&
        (parent.type === "JSXSpreadAttribute" ||
          parent.type === "JSXSpreadChild" ||
          parent.type === "UnionTypeAnnotation" ||
          parent.type === "TSUnionType" ||
          ((parent.type === "ClassDeclaration" ||
            parent.type === "ClassExpression") &&
            parent.superClass === node)))) &&
    (!hasIgnoreComment(path) ||
      parent.type === "UnionTypeAnnotation" ||
      parent.type === "TSUnionType")
  );
}

function canAttachComment(node) {
  return (
    node.type &&
    node.type !== "CommentBlock" &&
    node.type !== "CommentLine" &&
    node.type !== "Line" &&
    node.type !== "Block" &&
    node.type !== "EmptyStatement" &&
    node.type !== "TemplateElement" &&
    node.type !== "Import"
  );
}

function printComment(commentPath, options) {
  const comment = commentPath.getValue();

  switch (comment.type) {
    case "CommentBlock":
    case "Block": {
      if (isIndentableBlockComment(comment)) {
        const printed = printIndentableBlockComment(comment);
        // We need to prevent an edge case of a previous trailing comment
        // printed as a `lineSuffix` which causes the comments to be
        // interleaved. See https://github.com/prettier/prettier/issues/4412
        if (
          comment.trailing &&
          !hasNewline(options.originalText, options.locStart(comment), {
            backwards: true,
          })
        ) {
          return concat([hardline, printed]);
        }
        return printed;
      }

      const commentEnd = options.locEnd(comment);
      const isInsideFlowComment =
        options.originalText.slice(commentEnd - 3, commentEnd) === "*-/";

      return "/*" + comment.value + (isInsideFlowComment ? "*-/" : "*/");
    }
    case "CommentLine":
    case "Line":
      // Print shebangs with the proper comment characters
      if (
        options.originalText.slice(options.locStart(comment)).startsWith("#!")
      ) {
        return "#!" + comment.value.trimEnd();
      }
      return "//" + comment.value.trimEnd();
    default:
      throw new Error("Not a comment: " + JSON.stringify(comment));
  }
}

function isIndentableBlockComment(comment) {
  // If the comment has multiple lines and every line starts with a star
  // we can fix the indentation of each line. The stars in the `/*` and
  // `*/` delimiters are not included in the comment value, so add them
  // back first.
  const lines = `*${comment.value}*`.split("\n");
  return lines.length > 1 && lines.every((line) => line.trim()[0] === "*");
}

function printIndentableBlockComment(comment) {
  const lines = comment.value.split("\n");

  return concat([
    "/*",
    join(
      hardline,
      lines.map((line, index) =>
        index === 0
          ? line.trimEnd()
          : " " + (index < lines.length - 1 ? line.trim() : line.trimStart())
      )
    ),
    "*/",
  ]);
}

module.exports = {
  preprocess,
  print: genericPrint,
  embed,
  insertPragma,
  massageAstNode: clean,
  hasPrettierIgnore,
  willPrintOwnComments,
  canAttachComment,
  printComment,
  isBlockComment: handleComments.isBlockComment,
  handleComments: {
    ownLine: handleComments.handleOwnLineComment,
    endOfLine: handleComments.handleEndOfLineComment,
    remaining: handleComments.handleRemainingComment,
  },
  getGapRegex: handleComments.getGapRegex,
  getCommentChildNodes: handleComments.getCommentChildNodes,
};<|MERGE_RESOLUTION|>--- conflicted
+++ resolved
@@ -82,11 +82,8 @@
   needsHardlineAfterDanglingComment,
   rawText,
   returnArgumentHasLeadingComment,
-<<<<<<< HEAD
-  hasBlankLinesInBlock
-=======
+  hasBlankLinesInBlock,
   shouldPrintComma,
->>>>>>> 299f2cad
 } = require("./utils");
 
 const printMemberChain = require("./print/member-chain");
