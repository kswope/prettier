"use strict";

const {
  getLast,
  hasNewline,
  hasNewlineInRange,
  hasIgnoreComment,
  hasNodeIgnoreComment,
  skipWhitespace,
} = require("../common/util");
const isIdentifierName = require("esutils").keyword.isIdentifierNameES5;
const handleComments = require("./comments");

// We match any whitespace except line terminators because
// Flow annotation comments cannot be split across lines. For example:
//
// (this /*
// : any */).foo = 5;
//
// is not picked up by Flow (see https://github.com/facebook/flow/issues/7050), so
// removing the newline would create a type annotation that the user did not intend
// to create.
const NON_LINE_TERMINATING_WHITE_SPACE = "(?:(?=.)\\s)";
const FLOW_SHORTHAND_ANNOTATION = new RegExp(
  `^${NON_LINE_TERMINATING_WHITE_SPACE}*:`
);
const FLOW_ANNOTATION = new RegExp(`^${NON_LINE_TERMINATING_WHITE_SPACE}*::`);

function hasFlowShorthandAnnotationComment(node) {
  // https://flow.org/en/docs/types/comments/
  // Syntax example: const r = new (window.Request /*: Class<Request> */)("");

  return (
    node.extra &&
    node.extra.parenthesized &&
    node.trailingComments &&
    node.trailingComments[0].value.match(FLOW_SHORTHAND_ANNOTATION)
  );
}

function hasFlowAnnotationComment(comments) {
  return comments && comments[0].value.match(FLOW_ANNOTATION);
}

function hasNode(node, fn) {
  if (!node || typeof node !== "object") {
    return false;
  }
  if (Array.isArray(node)) {
    return node.some((value) => hasNode(value, fn));
  }
  const result = fn(node);
  return typeof result === "boolean"
    ? result
    : Object.keys(node).some((key) => hasNode(node[key], fn));
}

function hasNakedLeftSide(node) {
  return (
    node.type === "AssignmentExpression" ||
    node.type === "BinaryExpression" ||
    node.type === "LogicalExpression" ||
    node.type === "NGPipeExpression" ||
    node.type === "ConditionalExpression" ||
    node.type === "CallExpression" ||
    node.type === "OptionalCallExpression" ||
    node.type === "MemberExpression" ||
    node.type === "OptionalMemberExpression" ||
    node.type === "SequenceExpression" ||
    node.type === "TaggedTemplateExpression" ||
    node.type === "BindExpression" ||
    (node.type === "UpdateExpression" && !node.prefix) ||
    node.type === "TSAsExpression" ||
    node.type === "TSNonNullExpression"
  );
}

function getLeftSide(node) {
  if (node.expressions) {
    return node.expressions[0];
  }
  return (
    node.left ||
    node.test ||
    node.callee ||
    node.object ||
    node.tag ||
    node.argument ||
    node.expression
  );
}

function getLeftSidePathName(path, node) {
  if (node.expressions) {
    return ["expressions", 0];
  }
  if (node.left) {
    return ["left"];
  }
  if (node.test) {
    return ["test"];
  }
  if (node.object) {
    return ["object"];
  }
  if (node.callee) {
    return ["callee"];
  }
  if (node.tag) {
    return ["tag"];
  }
  if (node.argument) {
    return ["argument"];
  }
  if (node.expression) {
    return ["expression"];
  }
  throw new Error("Unexpected node has no left side", node);
}

const exportDeclarationTypes = new Set([
  "ExportDefaultDeclaration",
  "ExportDefaultSpecifier",
  "DeclareExportDeclaration",
  "ExportNamedDeclaration",
  "ExportAllDeclaration",
]);
function isExportDeclaration(node) {
  return node && exportDeclarationTypes.has(node.type);
}

function getParentExportDeclaration(path) {
  const parentNode = path.getParentNode();
  if (path.getName() === "declaration" && isExportDeclaration(parentNode)) {
    return parentNode;
  }

  return null;
}

function isLiteral(node) {
  return (
    node.type === "BooleanLiteral" ||
    node.type === "DirectiveLiteral" ||
    node.type === "Literal" ||
    node.type === "NullLiteral" ||
    node.type === "NumericLiteral" ||
    node.type === "BigIntLiteral" ||
    node.type === "RegExpLiteral" ||
    node.type === "StringLiteral" ||
    node.type === "TemplateLiteral" ||
    node.type === "TSTypeLiteral" ||
    node.type === "JSXText"
  );
}

function isLiteralLikeValue(node) {
  return (
    isLiteral(node) ||
    (node.type === "Identifier" && /^[A-Z_]+$/.test(node.name)) ||
    (node.type === "ArrayExpression" &&
      node.elements.every(
        (element) => element !== null && isLiteralLikeValue(element)
      )) ||
    (node.type === "ObjectExpression" &&
      node.properties.every(
        (property) =>
          !property.computed &&
          property.value &&
          isLiteralLikeValue(property.value)
      ))
  );
}

function isNumericLiteral(node) {
  return (
    node.type === "NumericLiteral" ||
    (node.type === "Literal" && typeof node.value === "number")
  );
}

function isStringLiteral(node) {
  return (
    node.type === "StringLiteral" ||
    (node.type === "Literal" && typeof node.value === "string")
  );
}

function isObjectType(n) {
  return n.type === "ObjectTypeAnnotation" || n.type === "TSTypeLiteral";
}

function isFunctionOrArrowExpression(node) {
  return (
    node.type === "FunctionExpression" ||
    node.type === "ArrowFunctionExpression"
  );
}

function isFunctionOrArrowExpressionWithBody(node) {
  return (
    node.type === "FunctionExpression" ||
    (node.type === "ArrowFunctionExpression" &&
      node.body.type === "BlockStatement")
  );
}

function isTemplateLiteral(node) {
  return node.type === "TemplateLiteral";
}

// `inject` is used in AngularJS 1.x, `async` in Angular 2+
// example: https://docs.angularjs.org/guide/unit-testing#using-beforeall-
function isAngularTestWrapper(node) {
  return (
    (node.type === "CallExpression" ||
      node.type === "OptionalCallExpression") &&
    node.callee.type === "Identifier" &&
    (node.callee.name === "async" ||
      node.callee.name === "inject" ||
      node.callee.name === "fakeAsync")
  );
}

function isJSXNode(node) {
  return node.type === "JSXElement" || node.type === "JSXFragment";
}

function isTheOnlyJSXElementInMarkdown(options, path) {
  if (options.parentParser !== "markdown" && options.parentParser !== "mdx") {
    return false;
  }

  const node = path.getNode();

  if (!node.expression || !isJSXNode(node.expression)) {
    return false;
  }

  const parent = path.getParentNode();

  return parent.type === "Program" && parent.body.length === 1;
}

// Detect an expression node representing `{" "}`
function isJSXWhitespaceExpression(node) {
  return (
    node.type === "JSXExpressionContainer" &&
    isLiteral(node.expression) &&
    node.expression.value === " " &&
    !node.expression.comments
  );
}

function isMemberExpressionChain(node) {
  if (
    node.type !== "MemberExpression" &&
    node.type !== "OptionalMemberExpression"
  ) {
    return false;
  }
  if (node.object.type === "Identifier") {
    return true;
  }
  return isMemberExpressionChain(node.object);
}

function isGetterOrSetter(node) {
  return node.kind === "get" || node.kind === "set";
}

function sameLocStart(nodeA, nodeB, options) {
  return options.locStart(nodeA) === options.locStart(nodeB);
}

// TODO: This is a bad hack and we need a better way to distinguish between
// arrow functions and otherwise
function isFunctionNotation(node, options) {
  return isGetterOrSetter(node) || sameLocStart(node, node.value, options);
}

// Hack to differentiate between the following two which have the same ast
// type T = { method: () => void };
// type T = { method(): void };
function isObjectTypePropertyAFunction(node, options) {
  return (
    (node.type === "ObjectTypeProperty" ||
      node.type === "ObjectTypeInternalSlot") &&
    node.value.type === "FunctionTypeAnnotation" &&
    !node.static &&
    !isFunctionNotation(node, options)
  );
}

// Hack to differentiate between the following two which have the same ast
// declare function f(a): void;
// var f: (a) => void;
function isTypeAnnotationAFunction(node, options) {
  return (
    (node.type === "TypeAnnotation" || node.type === "TSTypeAnnotation") &&
    node.typeAnnotation.type === "FunctionTypeAnnotation" &&
    !node.static &&
    !sameLocStart(node, node.typeAnnotation, options)
  );
}

const binaryishNodeTypes = new Set([
  "BinaryExpression",
  "LogicalExpression",
  "NGPipeExpression",
]);
function isBinaryish(node) {
  return binaryishNodeTypes.has(node.type);
}

function isMemberish(node) {
  return (
    node.type === "MemberExpression" ||
    node.type === "OptionalMemberExpression" ||
    (node.type === "BindExpression" && node.object)
  );
}

const flowTypeAnnotations = new Set([
  "AnyTypeAnnotation",
  "NullLiteralTypeAnnotation",
  "GenericTypeAnnotation",
  "ThisTypeAnnotation",
  "NumberTypeAnnotation",
  "VoidTypeAnnotation",
  "EmptyTypeAnnotation",
  "MixedTypeAnnotation",
  "BooleanTypeAnnotation",
  "BooleanLiteralTypeAnnotation",
  "StringTypeAnnotation",
]);
function isSimpleFlowType(node) {
  return (
    node &&
    flowTypeAnnotations.has(node.type) &&
    !(node.type === "GenericTypeAnnotation" && node.typeParameters)
  );
}

const unitTestRe = /^(skip|[fx]?(it|describe|test))$/;

function isSkipOrOnlyBlock(node) {
  return (
    (node.callee.type === "MemberExpression" ||
      node.callee.type === "OptionalMemberExpression") &&
    node.callee.object.type === "Identifier" &&
    node.callee.property.type === "Identifier" &&
    unitTestRe.test(node.callee.object.name) &&
    (node.callee.property.name === "only" ||
      node.callee.property.name === "skip")
  );
}

function isUnitTestSetUp(n) {
  const unitTestSetUpRe = /^(before|after)(Each|All)$/;
  return (
    n.callee.type === "Identifier" &&
    unitTestSetUpRe.test(n.callee.name) &&
    n.arguments.length === 1
  );
}

// eg; `describe("some string", (done) => {})`
function isTestCall(n, parent) {
  if (n.type !== "CallExpression") {
    return false;
  }
  if (n.arguments.length === 1) {
    if (isAngularTestWrapper(n) && parent && isTestCall(parent)) {
      return isFunctionOrArrowExpression(n.arguments[0]);
    }

    if (isUnitTestSetUp(n)) {
      return isAngularTestWrapper(n.arguments[0]);
    }
  } else if (n.arguments.length === 2 || n.arguments.length === 3) {
    if (
      ((n.callee.type === "Identifier" && unitTestRe.test(n.callee.name)) ||
        isSkipOrOnlyBlock(n)) &&
      (isTemplateLiteral(n.arguments[0]) || isStringLiteral(n.arguments[0]))
    ) {
      // it("name", () => { ... }, 2500)
      if (n.arguments[2] && !isNumericLiteral(n.arguments[2])) {
        return false;
      }
      return (
        (n.arguments.length === 2
          ? isFunctionOrArrowExpression(n.arguments[1])
          : isFunctionOrArrowExpressionWithBody(n.arguments[1]) &&
            n.arguments[1].params.length <= 1) ||
        isAngularTestWrapper(n.arguments[1])
      );
    }
  }
  return false;
}

function hasLeadingComment(node) {
  return node.comments && node.comments.some((comment) => comment.leading);
}

function hasTrailingComment(node) {
  return node.comments && node.comments.some((comment) => comment.trailing);
}

function isCallOrOptionalCallExpression(node) {
  return (
    node.type === "CallExpression" || node.type === "OptionalCallExpression"
  );
}

function hasDanglingComments(node) {
  return (
    node.comments &&
    node.comments.some((comment) => !comment.leading && !comment.trailing)
  );
}

/** identify if an angular expression seems to have side effects */
function hasNgSideEffect(path) {
  return hasNode(path.getValue(), (node) => {
    switch (node.type) {
      case undefined:
        return false;
      case "CallExpression":
      case "OptionalCallExpression":
      case "AssignmentExpression":
        return true;
    }
  });
}

function isNgForOf(node, index, parentNode) {
  return (
    node.type === "NGMicrosyntaxKeyedExpression" &&
    node.key.name === "of" &&
    index === 1 &&
    parentNode.body[0].type === "NGMicrosyntaxLet" &&
    parentNode.body[0].value === null
  );
}

/** @param node {import("estree").TemplateLiteral} */
function isSimpleTemplateLiteral(node) {
  if (node.expressions.length === 0) {
    return false;
  }

  return node.expressions.every((expr) => {
    // Disallow comments since printDocToString can't print them here
    if (expr.comments) {
      return false;
    }

    // Allow `x` and `this`
    if (expr.type === "Identifier" || expr.type === "ThisExpression") {
      return true;
    }

    // Allow `a.b.c`, `a.b[c]`, and `this.x.y`
    if (
      expr.type === "MemberExpression" ||
      expr.type === "OptionalMemberExpression"
    ) {
      let head = expr;
      while (
        head.type === "MemberExpression" ||
        head.type === "OptionalMemberExpression"
      ) {
        if (
          head.property.type !== "Identifier" &&
          head.property.type !== "Literal" &&
          head.property.type !== "StringLiteral" &&
          head.property.type !== "NumericLiteral"
        ) {
          return false;
        }
        head = head.object;
        if (head.comments) {
          return false;
        }
      }

      if (head.type === "Identifier" || head.type === "ThisExpression") {
        return true;
      }

      return false;
    }

    return false;
  });
}

function getFlowVariance(path) {
  if (!path.variance) {
    return null;
  }

  // Babel 7.0 currently uses variance node type, and flow should
  // follow suit soon:
  // https://github.com/babel/babel/issues/4722
  const variance = path.variance.kind || path.variance;

  switch (variance) {
    case "plus":
      return "+";
    case "minus":
      return "-";
    default:
      /* istanbul ignore next */
      return variance;
  }
}

function classPropMayCauseASIProblems(path) {
  const node = path.getNode();

  if (node.type !== "ClassProperty") {
    return false;
  }

  const name = node.key && node.key.name;

  // this isn't actually possible yet with most parsers available today
  // so isn't properly tested yet.
  if (
    (name === "static" || name === "get" || name === "set") &&
    !node.value &&
    !node.typeAnnotation
  ) {
    return true;
  }
}

function classChildNeedsASIProtection(node) {
  if (!node) {
    return;
  }

  if (
    node.static ||
    node.accessibility // TypeScript
  ) {
    return false;
  }

  if (!node.computed) {
    const name = node.key && node.key.name;
    if (name === "in" || name === "instanceof") {
      return true;
    }
  }
  switch (node.type) {
    case "ClassProperty":
    case "TSAbstractClassProperty":
      return node.computed;
    case "MethodDefinition": // Flow
    case "TSAbstractMethodDefinition": // TypeScript
    case "ClassMethod":
    case "ClassPrivateMethod": {
      // Babel
      const isAsync = node.value ? node.value.async : node.async;
      const isGenerator = node.value ? node.value.generator : node.generator;
      if (isAsync || node.kind === "get" || node.kind === "set") {
        return false;
      }
      if (node.computed || isGenerator) {
        return true;
      }
      return false;
    }
    case "TSIndexSignature":
      return true;
    default:
      /* istanbul ignore next */
      return false;
  }
}

function getTypeScriptMappedTypeModifier(tokenNode, keyword) {
  if (tokenNode === "+") {
    return "+" + keyword;
  } else if (tokenNode === "-") {
    return "-" + keyword;
  }
  return keyword;
}

function hasNewlineBetweenOrAfterDecorators(node, options) {
  return (
    hasNewlineInRange(
      options.originalText,
      options.locStart(node.decorators[0]),
      options.locEnd(getLast(node.decorators))
    ) ||
    hasNewline(options.originalText, options.locEnd(getLast(node.decorators)))
  );
}

// Only space, newline, carriage return, and tab are treated as whitespace
// inside JSX.
const jsxWhitespaceChars = " \n\r\t";
const matchJsxWhitespaceRegex = new RegExp("([" + jsxWhitespaceChars + "]+)");
const containsNonJsxWhitespaceRegex = new RegExp(
  "[^" + jsxWhitespaceChars + "]"
);

// Meaningful if it contains non-whitespace characters,
// or it contains whitespace without a new line.
function isMeaningfulJSXText(node) {
  return (
    isLiteral(node) &&
    (containsNonJsxWhitespaceRegex.test(rawText(node)) ||
      !/\n/.test(rawText(node)))
  );
}

function hasJsxIgnoreComment(path) {
  const node = path.getValue();
  const parent = path.getParentNode();
  if (!parent || !node || !isJSXNode(node) || !isJSXNode(parent)) {
    return false;
  }

  // Lookup the previous sibling, ignoring any empty JSXText elements
  const index = parent.children.indexOf(node);
  let prevSibling = null;
  for (let i = index; i > 0; i--) {
    const candidate = parent.children[i - 1];
    if (candidate.type === "JSXText" && !isMeaningfulJSXText(candidate)) {
      continue;
    }
    prevSibling = candidate;
    break;
  }

  return (
    prevSibling &&
    prevSibling.type === "JSXExpressionContainer" &&
    prevSibling.expression.type === "JSXEmptyExpression" &&
    prevSibling.expression.comments &&
    prevSibling.expression.comments.find(
      (comment) => comment.value.trim() === "prettier-ignore"
    )
  );
}

function isEmptyJSXElement(node) {
  if (node.children.length === 0) {
    return true;
  }
  if (node.children.length > 1) {
    return false;
  }

  // if there is one text child and does not contain any meaningful text
  // we can treat the element as empty.
  const child = node.children[0];
  return isLiteral(child) && !isMeaningfulJSXText(child);
}

function hasPrettierIgnore(path) {
  return hasIgnoreComment(path) || hasJsxIgnoreComment(path);
}

function isLastStatement(path) {
  const parent = path.getParentNode();
  if (!parent) {
    return true;
  }
  const node = path.getValue();
  const body = (parent.body || parent.consequent).filter(
    (stmt) => stmt.type !== "EmptyStatement"
  );
  return body && body[body.length - 1] === node;
}

function isFlowAnnotationComment(text, typeAnnotation, options) {
  const start = options.locStart(typeAnnotation);
  const end = skipWhitespace(text, options.locEnd(typeAnnotation));
  return (
    text.slice(start, start + 2) === "/*" && text.slice(end, end + 2) === "*/"
  );
}

function hasLeadingOwnLineComment(text, node, options) {
  if (isJSXNode(node)) {
    return hasNodeIgnoreComment(node);
  }

  const res =
    node.comments &&
    node.comments.some(
      (comment) => comment.leading && hasNewline(text, options.locEnd(comment))
    );
  return res;
}

// This recurses the return argument, looking for the first token
// (the leftmost leaf node) and, if it (or its parents) has any
// leadingComments, returns true (so it can be wrapped in parens).
function returnArgumentHasLeadingComment(options, argument) {
  if (hasLeadingOwnLineComment(options.originalText, argument, options)) {
    return true;
  }

  if (hasNakedLeftSide(argument)) {
    let leftMost = argument;
    let newLeftMost;
    while ((newLeftMost = getLeftSide(leftMost))) {
      leftMost = newLeftMost;

      if (hasLeadingOwnLineComment(options.originalText, leftMost, options)) {
        return true;
      }
    }
  }

  return false;
}

function isStringPropSafeToCoerceToIdentifier(node, options) {
  return (
    isStringLiteral(node.key) &&
    isIdentifierName(node.key.value) &&
    options.parser !== "json" &&
    // With `--strictPropertyInitialization`, TS treats properties with quoted names differently than unquoted ones.
    // See https://github.com/microsoft/TypeScript/pull/20075
    !(
      (options.parser === "typescript" || options.parser === "babel-ts") &&
      node.type === "ClassProperty"
    )
  );
}

function isJestEachTemplateLiteral(node, parentNode) {
  /**
   * describe.each`table`(name, fn)
   * describe.only.each`table`(name, fn)
   * describe.skip.each`table`(name, fn)
   * test.each`table`(name, fn)
   * test.only.each`table`(name, fn)
   * test.skip.each`table`(name, fn)
   *
   * Ref: https://github.com/facebook/jest/pull/6102
   */
  const jestEachTriggerRegex = /^[fx]?(describe|it|test)$/;
  return (
    parentNode.type === "TaggedTemplateExpression" &&
    parentNode.quasi === node &&
    parentNode.tag.type === "MemberExpression" &&
    parentNode.tag.property.type === "Identifier" &&
    parentNode.tag.property.name === "each" &&
    ((parentNode.tag.object.type === "Identifier" &&
      jestEachTriggerRegex.test(parentNode.tag.object.name)) ||
      (parentNode.tag.object.type === "MemberExpression" &&
        parentNode.tag.object.property.type === "Identifier" &&
        (parentNode.tag.object.property.name === "only" ||
          parentNode.tag.object.property.name === "skip") &&
        parentNode.tag.object.object.type === "Identifier" &&
        jestEachTriggerRegex.test(parentNode.tag.object.object.name)))
  );
}

function templateLiteralHasNewLines(template) {
  return template.quasis.some((quasi) => quasi.value.raw.includes("\n"));
}

function isTemplateOnItsOwnLine(n, text, options) {
  return (
    ((n.type === "TemplateLiteral" && templateLiteralHasNewLines(n)) ||
      (n.type === "TaggedTemplateExpression" &&
        templateLiteralHasNewLines(n.quasi))) &&
    !hasNewline(text, options.locStart(n), { backwards: true })
  );
}

function needsHardlineAfterDanglingComment(node) {
  if (!node.comments) {
    return false;
  }
  const lastDanglingComment = getLast(
    node.comments.filter((comment) => !comment.leading && !comment.trailing)
  );
  return (
    lastDanglingComment && !handleComments.isBlockComment(lastDanglingComment)
  );
}

// If we have nested conditional expressions, we want to print them in JSX mode
// if there's at least one JSXElement somewhere in the tree.
//
// A conditional expression chain like this should be printed in normal mode,
// because there aren't JSXElements anywhere in it:
//
// isA ? "A" : isB ? "B" : isC ? "C" : "Unknown";
//
// But a conditional expression chain like this should be printed in JSX mode,
// because there is a JSXElement in the last ConditionalExpression:
//
// isA ? "A" : isB ? "B" : isC ? "C" : <span className="warning">Unknown</span>;
//
// This type of ConditionalExpression chain is structured like this in the AST:
//
// ConditionalExpression {
//   test: ...,
//   consequent: ...,
//   alternate: ConditionalExpression {
//     test: ...,
//     consequent: ...,
//     alternate: ConditionalExpression {
//       test: ...,
//       consequent: ...,
//       alternate: ...,
//     }
//   }
// }
//
// We want to traverse over that shape and convert it into a flat structure so
// that we can find if there's a JSXElement somewhere inside.
function getConditionalChainContents(node) {
  // Given this code:
  //
  // // Using a ConditionalExpression as the consequent is uncommon, but should
  // // be handled.
  // A ? B : C ? D : E ? F ? G : H : I
  //
  // which has this AST:
  //
  // ConditionalExpression {
  //   test: Identifier(A),
  //   consequent: Identifier(B),
  //   alternate: ConditionalExpression {
  //     test: Identifier(C),
  //     consequent: Identifier(D),
  //     alternate: ConditionalExpression {
  //       test: Identifier(E),
  //       consequent: ConditionalExpression {
  //         test: Identifier(F),
  //         consequent: Identifier(G),
  //         alternate: Identifier(H),
  //       },
  //       alternate: Identifier(I),
  //     }
  //   }
  // }
  //
  // we should return this Array:
  //
  // [
  //   Identifier(A),
  //   Identifier(B),
  //   Identifier(C),
  //   Identifier(D),
  //   Identifier(E),
  //   Identifier(F),
  //   Identifier(G),
  //   Identifier(H),
  //   Identifier(I)
  // ];
  //
  // This loses the information about whether each node was the test,
  // consequent, or alternate, but we don't care about that here- we are only
  // flattening this structure to find if there's any JSXElements inside.
  const nonConditionalExpressions = [];

  function recurse(node) {
    if (node.type === "ConditionalExpression") {
      recurse(node.test);
      recurse(node.consequent);
      recurse(node.alternate);
    } else {
      nonConditionalExpressions.push(node);
    }
  }
  recurse(node);

  return nonConditionalExpressions;
}

function conditionalExpressionChainContainsJSX(node) {
  return Boolean(getConditionalChainContents(node).find(isJSXNode));
}

// Logic to check for args with multiple anonymous functions. For instance,
// the following call should be split on multiple lines for readability:
// source.pipe(map((x) => x + x), filter((x) => x % 2 === 0))
function isFunctionCompositionArgs(args) {
  if (args.length <= 1) {
    return false;
  }
  let count = 0;
  for (const arg of args) {
    if (isFunctionOrArrowExpression(arg)) {
      count += 1;
      if (count > 1) {
        return true;
      }
    } else if (isCallOrOptionalCallExpression(arg)) {
      for (const childArg of arg.arguments) {
        if (isFunctionOrArrowExpression(childArg)) {
          return true;
        }
      }
    }
  }
  return false;
}

// Logic to determine if a call is a “long curried function call”.
// See https://github.com/prettier/prettier/issues/1420.
//
// `connect(a, b, c)(d)`
// In the above call expression, the second call is the parent node and the
// first call is the current node.
function isLongCurriedCallExpression(path) {
  const node = path.getValue();
  const parent = path.getParentNode();
  return (
    isCallOrOptionalCallExpression(node) &&
    isCallOrOptionalCallExpression(parent) &&
    parent.callee === node &&
    node.arguments.length > parent.arguments.length &&
    parent.arguments.length > 0
  );
}

/**
 * @param {import('estree').Node} node
 * @param {number} depth
 * @returns {boolean}
 */
function isSimpleCallArgument(node, depth) {
  if (depth >= 3) {
    return false;
  }

  const plusOne = (node) => isSimpleCallArgument(node, depth + 1);
  const plusTwo = (node) => isSimpleCallArgument(node, depth + 2);

  const regexpPattern =
    (node.type === "Literal" && node.regex && node.regex.pattern) ||
    (node.type === "RegExpLiteral" && node.pattern);

  if (regexpPattern && regexpPattern.length > 5) {
    return false;
  }

  if (
    node.type === "Literal" ||
    node.type === "BigIntLiteral" ||
    node.type === "BooleanLiteral" ||
    node.type === "NullLiteral" ||
    node.type === "NumericLiteral" ||
    node.type === "RegExpLiteral" ||
    node.type === "StringLiteral" ||
    node.type === "Identifier" ||
    node.type === "ThisExpression" ||
    node.type === "Super" ||
    node.type === "PrivateName" ||
    node.type === "ArgumentPlaceholder" ||
    node.type === "Import"
  ) {
    return true;
  }

  if (node.type === "TemplateLiteral") {
    return node.expressions.every(plusTwo);
  }

  if (node.type === "ObjectExpression") {
    return node.properties.every(
      (p) => !p.computed && (p.shorthand || (p.value && plusTwo(p.value)))
    );
  }

  if (node.type === "ArrayExpression") {
    return node.elements.every((x) => x === null || plusTwo(x));
  }

  if (
    node.type === "CallExpression" ||
    node.type === "OptionalCallExpression" ||
    node.type === "NewExpression"
  ) {
    return plusOne(node.callee, depth) && node.arguments.every(plusTwo);
  }

  if (
    node.type === "MemberExpression" ||
    node.type === "OptionalMemberExpression"
  ) {
    return plusOne(node.object, depth) && plusOne(node.property, depth);
  }

  if (
    node.type === "UnaryExpression" &&
    (node.operator === "!" || node.operator === "-")
  ) {
    return plusOne(node.argument, depth);
  }

  if (node.type === "TSNonNullExpression") {
    return plusOne(node.expression, depth);
  }

  return false;
}

function rawText(node) {
  return node.extra ? node.extra.raw : node.raw;
}

function identity(x) {
  return x;
}

function isTSXFile(options) {
  return options.filepath && /\.tsx$/i.test(options.filepath);
}

<<<<<<< HEAD
// Given a node and access to its original source, determine if there's a blank
// line anywhere at the top level
function hasBlankLinesInBlock(node, options) {
  const originalBlockText = options.originalText.slice(
    options.locStart(node),
    options.locEnd(node)
  );
  return hasTopLevelBlankLines(originalBlockText);

  // Given raw source, determine if a blank line exists at, and *only* at, the
  // top level of a block.
  //
  // Example A: true
  // {
  //
  //   if (true) {
  //    x = y
  //   }
  // }
  //
  // Example B: false ( no blank lines )
  //
  // {
  //   if (true) {
  //    x = y
  //   }
  // }
  //
  // Example C: false ( blank line only in second level block )
  //
  // {
  //   if (true) {
  //
  //    x = y
  //   }
  // }
  //
  function hasTopLevelBlankLines(source) {
    let curlyState = 0;
    let newlineFound = false;
    const targetLevel = 1; // 1 because we're passed a naked block with contents

    for (let i = 0, len = source.length, char = ""; i < len; i++) {
      char = source[i];
      if (char === "{") {
        curlyState++;
      } else if (char === "}") {
        curlyState--;
      } else {
        // only level we care about
        if (curlyState === targetLevel) {
          if (char === "\n" && newlineFound) {
            // found a second newline, therefore blank line
            return true;
          } else if (char === "\n") {
            newlineFound = true;
            // only spaces don't reset newlineFound
          } else if (char !== " ") {
            newlineFound = false;
          }
        }
      }
    }

    return false;
=======
function shouldPrintComma(options, level) {
  level = level || "es5";

  switch (options.trailingComma) {
    case "all":
      if (level === "all") {
        return true;
      }
    // fallthrough
    case "es5":
      if (level === "es5") {
        return true;
      }
    // fallthrough
    case "none":
    default:
      return false;
>>>>>>> 299f2cad
  }
}

module.exports = {
  classChildNeedsASIProtection,
  classPropMayCauseASIProblems,
  conditionalExpressionChainContainsJSX,
  getFlowVariance,
  getLeftSidePathName,
  getParentExportDeclaration,
  getTypeScriptMappedTypeModifier,
  hasDanglingComments,
  hasFlowAnnotationComment,
  hasFlowShorthandAnnotationComment,
  hasLeadingComment,
  hasLeadingOwnLineComment,
  hasNakedLeftSide,
  hasNewlineBetweenOrAfterDecorators,
  hasNgSideEffect,
  hasNode,
  hasPrettierIgnore,
  hasTrailingComment,
  identity,
  isBinaryish,
  isCallOrOptionalCallExpression,
  isEmptyJSXElement,
  isExportDeclaration,
  isFlowAnnotationComment,
  isFunctionCompositionArgs,
  isFunctionNotation,
  isFunctionOrArrowExpression,
  isGetterOrSetter,
  isJestEachTemplateLiteral,
  isJSXNode,
  isJSXWhitespaceExpression,
  isLastStatement,
  isLiteral,
  isLiteralLikeValue,
  isLongCurriedCallExpression,
  isSimpleCallArgument,
  isMeaningfulJSXText,
  isMemberExpressionChain,
  isMemberish,
  isNgForOf,
  isNumericLiteral,
  isObjectType,
  isObjectTypePropertyAFunction,
  isSimpleFlowType,
  isSimpleTemplateLiteral,
  isStringLiteral,
  isStringPropSafeToCoerceToIdentifier,
  isTemplateOnItsOwnLine,
  isTestCall,
  isTheOnlyJSXElementInMarkdown,
  isTSXFile,
  isTypeAnnotationAFunction,
  matchJsxWhitespaceRegex,
  needsHardlineAfterDanglingComment,
  rawText,
  returnArgumentHasLeadingComment,
<<<<<<< HEAD
  hasBlankLinesInBlock
=======
  shouldPrintComma,
>>>>>>> 299f2cad
};<|MERGE_RESOLUTION|>--- conflicted
+++ resolved
@@ -1025,7 +1025,26 @@
   return options.filepath && /\.tsx$/i.test(options.filepath);
 }
 
-<<<<<<< HEAD
+function shouldPrintComma(options, level) {
+  level = level || "es5";
+
+  switch (options.trailingComma) {
+    case "all":
+      if (level === "all") {
+        return true;
+      }
+    // fallthrough
+    case "es5":
+      if (level === "es5") {
+        return true;
+      }
+    // fallthrough
+    case "none":
+    default:
+      return false;
+  }
+}
+
 // Given a node and access to its original source, determine if there's a blank
 // line anywhere at the top level
 function hasBlankLinesInBlock(node, options) {
@@ -1091,25 +1110,6 @@
     }
 
     return false;
-=======
-function shouldPrintComma(options, level) {
-  level = level || "es5";
-
-  switch (options.trailingComma) {
-    case "all":
-      if (level === "all") {
-        return true;
-      }
-    // fallthrough
-    case "es5":
-      if (level === "es5") {
-        return true;
-      }
-    // fallthrough
-    case "none":
-    default:
-      return false;
->>>>>>> 299f2cad
   }
 }
 
@@ -1170,9 +1170,6 @@
   needsHardlineAfterDanglingComment,
   rawText,
   returnArgumentHasLeadingComment,
-<<<<<<< HEAD
-  hasBlankLinesInBlock
-=======
+  hasBlankLinesInBlock,
   shouldPrintComma,
->>>>>>> 299f2cad
 };